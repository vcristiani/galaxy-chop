name: Python package

on: [push]

jobs:
  build:

    runs-on: ubuntu-latest
    strategy:
      matrix:
        python-version: [3.7, 3.8]

    steps:
    - uses: actions/checkout@v1
    - name: Set up Python ${{ matrix.python-version }}
      uses: actions/setup-python@v2
      with:
        python-version: ${{ matrix.python-version }}
    - name: Install dependencies
      run: |
        python -m pip install --upgrade pip
<<<<<<< HEAD
        python -m pip install -U coverage pytest flake8 pydocstyle check-manifest pytest-cov
        pip install tox tox-gh-actions
        python -m pip install -e .[test]

    - name: Run tests
      run: pytest tests/

    - name: Run flake8
      run: flake8 setup.py galaxychop tests 

    - name: Run pydocstyle
      run: pydocstyle galaxychop --convention=numpy

=======
        python -m pip install -U coverage pytest flake8 pydocstyle
        pip install tox tox-gh-actions
        python -m pip install -e .[test]
        
   # - name: Run tests
   #   run: coverage run -m pytest
   #   env:
   #     SKIP_NO_TESTS: "1"
   #     FORCE_TEST_VCS: ${{ matrix.vcs }}

   # - name: Check test coverage
   #   run: coverage report -m --fail-under=${{ matrix.vcs == 'bzr' && 90 || 100 }}

    - name: Run tests
      run: pytest tests/
      
    - name: Check test coverage
      run:  pytest -q tests/ --cov=galaxychop --cov-append --cov-report=coverage report --fail-under=86
      
    - name: Run flake8
      run: flake8 setup.py galaxychop tests 
    
    - name: Run pydocstyle
      run: pydocstyle galaxychop --convention=numpy
   
>>>>>>> c13e0811
    - name: Test with tox
      run: tox<|MERGE_RESOLUTION|>--- conflicted
+++ resolved
@@ -19,22 +19,7 @@
     - name: Install dependencies
       run: |
         python -m pip install --upgrade pip
-<<<<<<< HEAD
         python -m pip install -U coverage pytest flake8 pydocstyle check-manifest pytest-cov
-        pip install tox tox-gh-actions
-        python -m pip install -e .[test]
-
-    - name: Run tests
-      run: pytest tests/
-
-    - name: Run flake8
-      run: flake8 setup.py galaxychop tests 
-
-    - name: Run pydocstyle
-      run: pydocstyle galaxychop --convention=numpy
-
-=======
-        python -m pip install -U coverage pytest flake8 pydocstyle
         pip install tox tox-gh-actions
         python -m pip install -e .[test]
         
@@ -58,7 +43,6 @@
     
     - name: Run pydocstyle
       run: pydocstyle galaxychop --convention=numpy
-   
->>>>>>> c13e0811
+
     - name: Test with tox
       run: tox