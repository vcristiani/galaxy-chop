# This file is part of
# the galxy-chop project (https://github.com/vcristiani/galaxy-chop)
# Copyright (c) 2020, Valeria Cristiani
# License: MIT
# Full Text: https://github.com/vcristiani/galaxy-chop/blob/master/LICENSE.txt

"""Module galaxy-chop."""

# #####################################################
# IMPORTS
# #####################################################

from astropy import units as u

import attr

import dask.array as da

from galaxychop import utils

import numpy as np

# from scipy.interpolate import InterpolatedUnivariateSpline

import uttr


# #####################################################
# CONSTANTS
# #####################################################
"""Gravitational constant G.

Units: kpc Msun**(-1) (km/s)**2"""

G = 4.299e-6

# #####################################################
# GALAXY CLASS
# #####################################################


@attr.s(frozen=True)
class Galaxy:
    """
    Galaxy class.

    Build a galaxy object from the masses, positions, and
    velocities of the particles (stars, dark matter, and gas)

    Parameters
    ----------
    x_s, y_s, z_s : `Quantity`
        Star positions. Shape: (n_s,1). Default unit: kpc.
    vx_s, vy_s, vz_s : `Quantity`
        Star velocities. Shape: (n_s,1). Default unit: km/s.
    m_s : `Quantity`
        Star masses. Shape: (n_s,1). Default unit: M_sun
    eps_s : `Quantity` Default value = 0
        Softening radius of star particles. Shape: (1,). Default unit: kpc.
    pot_s : `Quantity` Default value = 0
        Specific potential energy of star particles.
        Shape: (n_s,1). Default unit: (km/s)**2.
    x_dm, y_dm, z_dm :  `Quantity`
        Dark matter positions. Shape: (n_dm,1). Default unit: kpc.
    vx_dm, vy_dm, vz_dm : `Quantity`
        Dark matter velocities. Shape: (n_dm,1). Default unit: km/s.
    m_dm : `Quantity`
        Dark matter masses. Shape: (n_dm,1). Default unit: M_sun
    eps_dm : `Quantity` Default value = 0
        Softening radius of dark matter particles.
        Shape: (1,). Default unit: kpc.
    pot_dm : `Quantity` Default value = 0
        Specific potential energy of dark matter particles.
        Shape: (n_dm,1). Default unit: (km/s)**2.
    x_g, y_g, z_g :  `Quantity`
        Gas positions. Shape: (n_g,1). Default unit: kpc.
    vx_g, vy_g, vz_g : `Quantity`
        Gas velocities. Shape: (n_g,1). Default unit: km/s.
    m_g : `Quantity`
        Gas masses. Shape: (n_g,1). Default unit: M_sun
    eps_g : `Quantity` Default value = 0
        Softening radius of gas particles. Shape: (1,). Default unit: kpc.
    pot_g : `Quantity` Default value = 0
        Specific potential energy of gas particles.
        Shape: (n_g,1). Default unit: (km/s)**2.
    J_part : `Quantity`
        Angular momentum for gas, dark matter and stars.
        Shape: (n,3). Default units: kpc*km/s
    Jr_star : `Quantity`
        Absolute value of the angular momentum for stars.
        Shape: (n_s,1). Default unit: kpc*km/s
    Jr : `Quantity`
        Absolute value of total the angular momentum in the xy plane.
        Shape: (n,1). Default unit: kpc*km/s
    J_star : `Quantity`
        Angular momentum for stars.
        Shape: (n_s,1). Default unit: kpc*km/s
    x : `Quantity`
        Normalized energy. Default unit: (km/s)**2
    y : `Quantity`
        z component of the normalized angular momentum.
        Default units: kpc*km/s
    components_s : `np.ndarray(n_star,1)`
        Indicate the component to which the stellar particle is assigned.
        Is chosen as the most probable component.
        `n_star` is the number of stellar particles.
    components_g : `np.ndarray(n_gas,1)`
        Indicate the component to which the gas particle is assigned.
        Is chosen as the most probable component
        `n_gas` is the number of gas particles

    Atributes
    ---------
    """

    x_s = uttr.ib(unit=u.kpc)
    y_s = uttr.ib(unit=u.kpc)
    z_s = uttr.ib(unit=u.kpc)
    vx_s = uttr.ib(unit=(u.km / u.s))
    vy_s = uttr.ib(unit=(u.km / u.s))
    vz_s = uttr.ib(unit=(u.km / u.s))
    m_s = uttr.ib(unit=u.Msun)

    x_dm = uttr.ib(unit=u.kpc)
    y_dm = uttr.ib(unit=u.kpc)
    z_dm = uttr.ib(unit=u.kpc)
    vx_dm = uttr.ib(unit=(u.km / u.s))
    vy_dm = uttr.ib(unit=(u.km / u.s))
    vz_dm = uttr.ib(unit=(u.km / u.s))
    m_dm = uttr.ib(unit=u.Msun)

    x_g = uttr.ib(unit=u.kpc)
    y_g = uttr.ib(unit=u.kpc)
    z_g = uttr.ib(unit=u.kpc)
    vx_g = uttr.ib(unit=(u.km / u.s))
    vy_g = uttr.ib(unit=(u.km / u.s))
    vz_g = uttr.ib(unit=(u.km / u.s))
    m_g = uttr.ib(unit=u.Msun)

    eps_s = uttr.ib(default=0.0, unit=u.kpc)
    eps_dm = uttr.ib(default=0.0, unit=u.kpc)
    eps_g = uttr.ib(default=0.0, unit=u.kpc)

    pot_dm = uttr.ib(default=np.zeros(1), unit=(u.km / u.s) ** 2)
    pot_s = uttr.ib(default=np.zeros(1), unit=(u.km / u.s) ** 2)
    pot_g = uttr.ib(default=np.zeros(1), unit=(u.km / u.s) ** 2)

    J_part = uttr.ib(default=None, unit=(u.kpc * u.km / u.s))
    Jr_star = uttr.ib(default=None, unit=(u.kpc * u.km / u.s))
    Jr = uttr.ib(default=None, unit=(u.kpc * u.km / u.s))
    J_star = uttr.ib(default=None, unit=(u.kpc * u.km / u.s))

    x = uttr.ib(default=None, unit=(u.km / u.s) ** 2)
    y = uttr.ib(default=None, unit=(u.kpc * u.km / u.s))

    arr_ = uttr.array_accessor()

    # components_s = attr.ib(default=None)
    # components_g = attr.ib(default=None)
    # metadata = attr.ib(default=None)

    def __attrs_post_init__(self):
        """
        Validate attrs with units.

        Units length validator.

        This method determine that the length of the different particles
        families are the same.

        Potential energy input validator.

        This method determine the validation of input of the specific
        potential energy.

        """
        if np.all(self.arr_.pot_s) != 0.0:
            length_s = np.array(
                [
                    len(self.arr_.y_s),
                    len(self.arr_.z_s),
                    len(self.arr_.vx_s),
                    len(self.arr_.vy_s),
                    len(self.arr_.vz_s),
                    len(self.arr_.m_s),
                    len(self.arr_.pot_s),
                ]
            )
        else:
            length_s = np.array(
                [
                    len(self.arr_.y_s),
                    len(self.arr_.z_s),
                    len(self.arr_.vx_s),
                    len(self.arr_.vy_s),
                    len(self.arr_.vz_s),
                    len(self.arr_.m_s),
                ]
            )

        if np.any(len(self.arr_.x_s) != length_s):
            raise ValueError("Stars inputs must have the same length")

        if np.all(self.arr_.pot_s) != 0.0:
            length_dm = np.array(
                [
                    len(self.arr_.y_dm),
                    len(self.arr_.z_dm),
                    len(self.arr_.vx_dm),
                    len(self.arr_.vy_dm),
                    len(self.arr_.vz_dm),
                    len(self.arr_.m_dm),
                    len(self.arr_.pot_dm),
                ]
            )
        else:
            length_dm = np.array(
                [
                    len(self.arr_.y_dm),
                    len(self.arr_.z_dm),
                    len(self.arr_.vx_dm),
                    len(self.arr_.vy_dm),
                    len(self.arr_.vz_dm),
                    len(self.arr_.m_dm),
                ]
            )

        if np.any(len(self.arr_.x_dm) != length_dm):
            raise ValueError("Dark matter inputs must have the same length")
        
        if np.all(self.arr_.pot_s) != 0.0:
            length_g = np.array(
                [
                    len(self.arr_.y_g),
                    len(self.arr_.z_g),
                    len(self.arr_.vx_g),
                    len(self.arr_.vy_g),
                    len(self.arr_.vz_g),
                    len(self.arr_.m_g),
                    len(self.arr_.pot_g),
                ]
            )
        else:
            length_g = np.array(
                [
                    len(self.arr_.y_g),
                    len(self.arr_.z_g),
                    len(self.arr_.vx_g),
                    len(self.arr_.vy_g),
                    len(self.arr_.vz_g),
                    len(self.arr_.m_g),
                ]
            )

        if np.any(len(self.arr_.x_g) != length_g):
            raise ValueError("Gas inputs must have the same length")

<<<<<<< HEAD
        # Potential energy input validator.
=======
>>>>>>> 64480a55
        if np.any(self.arr_.pot_dm != 0.0) and (
            np.all(self.arr_.pot_s == 0.0) or np.all(self.arr_.pot_g == 0.0)
        ):
            raise ValueError(
                "Potential energy must be instanced for all type particles"
            )

        if np.any(self.arr_.pot_s != 0.0) and (
            np.all(self.arr_.pot_dm == 0.0) or np.all(self.arr_.pot_g == 0.0)
        ):
            raise ValueError(
                "Potential energy must be instanced for all type particles"
            )

        if np.any(self.arr_.pot_g != 0.0) and (
            np.all(self.arr_.pot_s == 0.0) or np.all(self.arr_.pot_dm == 0.0)
        ):
            raise ValueError(
                "Potential energy must be instanced for all type particles"
            )

    def values(self, star=True):
        """
        2D and 1D imputs converter.

        Builds two arrays, one 2D listing all the parameters of each
        particle and one 1D showing whether the particle is a star,
        gas or dark matter.

        Parameters
        ----------
        star : bool, default=False
            Indicates if the stars particles are going to be use to
            build the array
        gas : bool, default=False
            Indicates if the gas particles are going to be use to
            build the array
        dm : bool, default=False
            Indicates if the dark matter particles are going to be use to
            build the array

        Return
        ------
        X : `np.ndarray(n,7)`
            2D array where each file it is a diferen particle and
            each column it is a parameter of the particles (E_star, eps, eps_r)
        y : `np.ndarray(n)`
            1D array where is identified the nature of each particle
            0=star, 1=gas and 2=dark matter
        """
        X = np.empty((0, 3))
        y = np.empty(0, int)

        if star:
            n_s = len(self.paramcirc[1])

            X_s = np.hstack(
                (
                    self.paramcirc[0].reshape(n_s, 1),
                    self.paramcirc[1].reshape(n_s, 1),
                    self.paramcirc[2].reshape(n_s, 1),
                )
            )
            y_s = np.zeros(n_s)

            X = np.vstack((X, X_s))
            y = np.hstack((y, y_s))

        return X, y

    @property
    def kinetic_energy(self):
        """
        Specific kinetic energy calculation.

        Calculate the specific kinetic energy
        of dark matter, star and gas particles.

        Returns
        -------
        tuple : 'Quantity'
            Specific kinetic energy of dark matter, stars and
            gas in this order.
        """
        vx_s = self.arr_.vx_s
        vy_s = self.arr_.vy_s
        vz_s = self.arr_.vz_s

        vx_g = self.arr_.vx_g
        vy_g = self.arr_.vy_g
        vz_g = self.arr_.vz_g

        vx_dm = self.arr_.vx_dm
        vy_dm = self.arr_.vy_dm
        vz_dm = self.arr_.vz_dm

        k_dm = 0.5 * (vx_dm ** 2 + vy_dm ** 2 + vz_dm ** 2)
        k_s = 0.5 * (vx_s ** 2 + vy_s ** 2 + vz_s ** 2)
        k_g = 0.5 * (vx_g ** 2 + vy_g ** 2 + vz_g ** 2)

        k_dm = k_dm * (u.km / u.s) ** 2
        k_s = k_s * (u.km / u.s) ** 2
        k_g = k_g * (u.km / u.s) ** 2

        return (k_dm, k_s, k_g)

    def potential_energy(self):
        """
        Specific potential energy calculation.

        Calculate the specific potencial energy
        of dark matter, star and gas particles.

        Returns
        -------
        gx : `galaxy object`
            New instanced galaxy specific potencial energy calculated for
            dark matter, stars and gas.
        """
        x_s = self.arr_.x_s
        y_s = self.arr_.y_s
        z_s = self.arr_.z_s

        x_g = self.arr_.x_g
        y_g = self.arr_.y_g
        z_g = self.arr_.z_g

        x_dm = self.arr_.x_dm
        y_dm = self.arr_.y_dm
        z_dm = self.arr_.z_dm

        m_s = self.arr_.m_s
        m_g = self.arr_.m_g
        m_dm = self.arr_.m_dm

        eps_s = self.arr_.eps_s
        eps_g = self.arr_.eps_g
        eps_dm = self.arr_.eps_dm

        x = np.hstack((x_s, x_dm, x_g))
        y = np.hstack((y_s, y_dm, y_g))
        z = np.hstack((z_s, z_dm, z_g))
        m = np.hstack((m_s, m_dm, m_g))
        eps = np.max([eps_s, eps_dm, eps_g])

        pot = utils.potential(
            da.asarray(x, chunks=100),
            da.asarray(y, chunks=100),
            da.asarray(z, chunks=100),
            da.asarray(m, chunks=100),
            da.asarray(eps),
        )

        num_s = len(m_s)
        num = len(m_s) + len(m_dm)

        pot_s = pot[:num_s]
        pot_dm = pot[num_s:num]
        pot_g = pot[num:]

        new = attr.asdict(self, recurse=False)
        del new["arr_"]
        new.update(
            pot_dm=-pot_dm * (u.km / u.s) ** 2,
            pot_s=-pot_s * (u.km / u.s) ** 2,
            pot_g=-pot_g * (u.km / u.s) ** 2,
        )

        return Galaxy(**new)

    @property
    def energy(self):
        """
        Specific energy calculation.

        Calculate the specific energy
        of dark matter, star and gas particles.

        Returns
        -------
        tuple : 'Quantity'
            Specific energy of dark matter, stars and gas in that order.
        """
        potential = np.concatenate(
            [
                self.arr_.pot_s,
                self.arr_.pot_dm,
                self.arr_.pot_s,
            ]
        )

        k_dm = self.kinetic_energy[0].value
        k_s = self.kinetic_energy[1].value
        k_g = self.kinetic_energy[2].value

        if np.all(potential == 0.0):
            pot_dm = self.potential_energy().arr_.pot_dm
            pot_s = self.potential_energy().arr_.pot_s
            pot_g = self.potential_energy().arr_.pot_g
        else:
            pot_dm = self.arr_.pot_dm
            pot_s = self.arr_.pot_s
            pot_g = self.arr_.pot_g

        Etot_dm = (k_dm + pot_dm) * (u.km / u.s) ** 2
        Etot_s = (k_s + pot_s) * (u.km / u.s) ** 2
        Etot_g = (k_g + pot_g) * (u.km / u.s) ** 2

        return (Etot_dm, Etot_s, Etot_g)

    def angular_momentum(self, r_cut=None):
        """
        Specific angular momentum.

        Centers the particles with respect to the one with lower specific
        potential, then calculates specific  angular momentum of
        dark matter, stars and gas particles.

        Parameters
        ----------
        r_cut : int

        Returns
        -------
        gx : `galaxy object`
            New instanced galaxy with all particles centered respect to the
            lowest specific energy one and the addition of J_part, J_star, Jr.
        """
        x_s = self.arr_.x_s
        y_s = self.arr_.y_s
        z_s = self.arr_.z_s

        x_g = self.arr_.x_g
        y_g = self.arr_.y_g
        z_g = self.arr_.z_g

        x_dm = self.arr_.x_dm
        y_dm = self.arr_.y_dm
        z_dm = self.arr_.z_dm

        m_s = self.arr_.m_s
        m_g = self.arr_.m_g
        m_dm = self.arr_.m_dm

        vx_s = self.arr_.vx_s
        vy_s = self.arr_.vy_s
        vz_s = self.arr_.vz_s

        vx_g = self.arr_.vx_g
        vy_g = self.arr_.vy_g
        vz_g = self.arr_.vz_g

        vx_dm = self.arr_.vx_dm
        vy_dm = self.arr_.vy_dm
        vz_dm = self.arr_.vz_dm

        xs, ys, zs, xdm, ydm, zdm, xg, yg, zg = utils.center(
            x_s, y_s, z_s, x_dm, y_dm, z_dm, x_g, y_g, z_g, m_s, m_g, m_dm
        )

        (
            pos_rot_s_x,
            pos_rot_s_y,
            pos_rot_s_z,
            vel_rot_s_x,
            vel_rot_s_y,
            vel_rot_s_z,
            pos_rot_dm_x,
            pos_rot_dm_y,
            pos_rot_dm_z,
            vel_rot_dm_x,
            vel_rot_dm_y,
            vel_rot_dm_z,
            pos_rot_g_x,
            pos_rot_g_y,
            pos_rot_g_z,
            vel_rot_g_x,
            vel_rot_g_y,
            vel_rot_g_z,
        ) = utils.align(
            m_s,
            xs,
            ys,
            zs,
            vx_s,
            vy_s,
            vz_s,
            xdm,
            ydm,
            zdm,
            vx_dm,
            vy_dm,
            vz_dm,
            xg,
            yg,
            zg,
            vx_g,
            vy_g,
            vz_g,
            r_cut=r_cut,
        )

        J_dark = np.array(
            [
                pos_rot_dm_y * vel_rot_dm_z - pos_rot_dm_z * vel_rot_dm_y,
                pos_rot_dm_z * vel_rot_dm_x - pos_rot_dm_x * vel_rot_dm_z,
                pos_rot_dm_x * vel_rot_dm_y - pos_rot_dm_y * vel_rot_dm_x,
            ]
        )

        J_star = np.array(
            [
                pos_rot_s_y * vel_rot_s_z - pos_rot_s_z * vel_rot_s_y,
                pos_rot_s_z * vel_rot_s_x - pos_rot_s_x * vel_rot_s_z,
                pos_rot_s_x * vel_rot_s_y - pos_rot_s_y * vel_rot_s_x,
            ]
        )

        J_gas = np.array(
            [
                pos_rot_g_y * vel_rot_g_z - pos_rot_g_z * vel_rot_g_y,
                pos_rot_g_z * vel_rot_g_x - pos_rot_g_x * vel_rot_g_z,
                pos_rot_g_x * vel_rot_g_y - pos_rot_g_y * vel_rot_g_x,
            ]
        )

        J_part = np.concatenate([J_gas, J_dark, J_star], axis=1)

        Jr_star = np.sqrt(J_star[0, :] ** 2 + J_star[1, :] ** 2)

        Jr = np.sqrt(J_part[0, :] ** 2 + J_part[1, :] ** 2)

        new = attr.asdict(self, recurse=False)
        del new["arr_"]
        new.update(
            J_part=J_part * u.kpc * u.km / u.s,
            Jr_star=Jr_star * u.kpc * u.km / u.s,
            Jr=Jr * u.kpc * u.km / u.s,
            J_star=J_star * u.kpc * u.km / u.s,
        )

        return Galaxy(**new)

    def jcirc(self, bin0=0.05, bin1=0.005):
        """
        Circular angular momentum.

        Calculation of the dots to build the function of the circular
        angular momentum.

        Parameters
        ----------
        bin0 : float, default=0.05
            Size of the specific energy bin of the inner part of the galaxy,
            in the range of (-1, -0.1) of the normalized energy.
        bin1 : float, default=0.005
            Size of the specific energy bin of the outer part of the galaxy,
            in the range of (-0.1, 0) of the normalized energy.

        Returns
        -------
        gx : `galaxy object`
            New instanced galaxy with x (normalized specific energy) and
            y (z component of the normalized specific angular momentum).
            See section Notes for more details.

        Notes
        -----
            The x and y values are calculated from the binning in the
            normalized specific energy. In each bin, the particle with the
            highest value of z component of standardized specific angular
            momentum is selected, and its value of normalized specific energy
            is assigned to x and its value of the z component of the normalized
            specific angular momentum to y.
        """
        Etot_dm = self.energy[0].value
        Etot_s = self.energy[1].value
        Etot_g = self.energy[2].value

        E_tot = np.hstack([Etot_s, Etot_dm, Etot_g])

        # Remove the particles that are not bound: E > 0.
        (neg,) = np.where(E_tot <= 0.0)
        (neg_star,) = np.where(Etot_s <= 0.0)

        # Remove the particles with E = -inf.
        (fin,) = np.where(E_tot[neg] != -np.inf)
        (fin_star,) = np.where(Etot_s[neg_star] != -np.inf)

        # Normalize the two variables: E between 0 and 1; Jz between -1 and 1.
        E = E_tot[neg][fin] / np.abs(np.min(E_tot[neg][fin]))

        kk = self.angular_momentum().arr_.J_part[2, :][neg][fin]

        Jz = kk / np.max(np.abs(kk))

        # Build the specific energy binning and select the Jz values to
        # calculate J_circ.
        aux0 = np.arange(-1.0, -0.1, bin0)
        aux1 = np.arange(-0.1, 0.0, bin1)

        aux = np.concatenate([aux0, aux1], axis=0)

        x = np.zeros(len(aux) + 1)
        y = np.zeros(len(aux) + 1)

        x[0] = -1.0
        y[0] = np.abs(Jz[np.argmin(E)])

        for i in range(1, len(aux)):
            (mask,) = np.where((E <= aux[i]) & (E > aux[i - 1]))
            s = np.argsort(np.abs(Jz[mask]))

            # We take into account whether or not there are particles in the
            # specific energy bins.
            if len(s) != 0:
                if len(s) == 1:
                    x[i] = E[mask][s]
                    y[i] = np.abs(Jz[mask][s])
                else:
                    if (
                        1.0
                        - (np.abs(Jz[mask][s][-2]) / np.abs(Jz[mask][s][-1]))
                    ) >= 0.01:
                        x[i] = E[mask][s][-2]
                        y[i] = np.abs(Jz[mask][s][-2])
                    else:
                        x[i] = E[mask][s][-1]
                        y[i] = np.abs(Jz[mask][s][-1])
            else:
                pass

        # Mask to complete the last bin, in case there are no empty bins.
        (mask,) = np.where(E > aux[len(aux) - 1])

        if len(mask) != 0:
            x[len(aux)] = E[mask][np.abs(Jz[mask]).argmax()]
            y[len(aux)] = np.abs(Jz[mask][np.abs(Jz[mask]).argmax()])

        # In case there are empty bins, we get rid of them.
        else:
            i = len(np.where(y == 0)[0]) - 1
            if i == 0:
                x = x[:-1]
                y = y[:-1]
            else:
                x = x[:-i]
                y = y[:-i]

        # In case some intermediate bin does not have points.
        (zero,) = np.where(x != 0.0)
        x = x[zero]
        y = y[zero]

        new = attr.asdict(self, recurse=False)
        del new["arr_"]
        new.update(x=x * (u.km / u.s) ** 2, y=y * u.kpc * u.km / u.s)

        return Galaxy(**new)

    @property
    def paramcirc(self):
        """
        Circular parameters calculation.

        Return
        ------
        tuple : Quantity
            Normalized specific energy of the stars, J_z/J_circ, J_p/J_circ.

        Notes
        -----
        J_z : z-component of normalized specific angular momentum.
        J_circ : circular specific angular momentum.
        J_p : module of the projection on the xy plane of the normalized
        specific angular momentum.
        """
        Etot_dm = self.energy[0].value
        Etot_s = self.energy[1].value
        Etot_g = self.energy[2].value

        E_tot = np.hstack([Etot_s, Etot_dm, Etot_g])

        # Remove the particles that are not bound: E > 0.
        (neg,) = np.where(E_tot <= 0.0)
        (neg_star,) = np.where(Etot_s <= 0.0)

        # Remove the particles with E = -inf.
        (fin,) = np.where(E_tot[neg] != -np.inf)
        (fin_star,) = np.where(Etot_s[neg_star] != -np.inf)

        # Normalize E, Lz and Lr for the stars.
        up1 = Etot_s[neg_star][fin_star]
        down1 = np.abs(np.min(E_tot[neg][fin]))
        E_star = up1 / down1

        ang_momentum = self.angular_momentum().arr_
        up2 = ang_momentum.J_star[2, :][neg_star][fin_star]
        down2 = np.max(np.abs(ang_momentum.J_part[2, :][neg][fin]))

        Jz_star_norm = up2 / down2

        up3 = ang_momentum.Jr_star[neg_star][fin_star]
        down3 = np.max(np.abs(ang_momentum.Jr[neg][fin]))
        Jr_star_norm = up3 / down3

        # We do the interpolation to calculate the J_circ.
        # spl = InterpolatedUnivariateSpline(
        #    self.jcirc().arr_.x,
        #    self.jcirc().arr_.y,
        #    k=1,
        # )

        # Calculate the circularity parameter Lz/Lc.
        # eps = J_star_ / spl(E_star)
        jcir = self.jcirc().arr_
        eps = Jz_star_norm / np.interp(E_star, jcir.x, jcir.y)

        # Calculate the same for Lp/Lc.
        # eps_r = Jr_star_ / spl(E_star)
        eps_r = Jr_star_norm / np.interp(E_star, jcir.x, jcir.y)

        # We remove particles that have circularity < -1 and circularity > 1.
        (mask,) = np.where((eps <= 1.0) & (eps >= -1.0))

        E_star_ = u.Quantity(E_star[mask])
        eps_ = u.Quantity(eps[mask])
        eps_r_ = u.Quantity(eps_r[mask])

        return E_star_, eps_, eps_r_<|MERGE_RESOLUTION|>--- conflicted
+++ resolved
@@ -255,10 +255,7 @@
         if np.any(len(self.arr_.x_g) != length_g):
             raise ValueError("Gas inputs must have the same length")
 
-<<<<<<< HEAD
         # Potential energy input validator.
-=======
->>>>>>> 64480a55
         if np.any(self.arr_.pot_dm != 0.0) and (
             np.all(self.arr_.pot_s == 0.0) or np.all(self.arr_.pot_g == 0.0)
         ):
