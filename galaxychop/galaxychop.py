--- conflicted
+++ resolved
@@ -15,13 +15,9 @@
 from galaxychop import utils
 from astropy import units as u
 import dask.array as da
-<<<<<<< HEAD
 import uttr
-
-# from scipy.interpolate import InterpolatedUnivariateSpline
-=======
 from scipy.interpolate import InterpolatedUnivariateSpline
->>>>>>> 35a3421d
+
 # from sklearn.mixture import GaussianMixture
 # import random
 
@@ -94,7 +90,6 @@
     ---------
     """
 
-<<<<<<< HEAD
     x_s = uttr.ib(unit=u.kpc)
     y_s = uttr.ib(unit=u.kpc)
     z_s = uttr.ib(unit=u.kpc)
@@ -132,55 +127,7 @@
     # components_s = attr.ib(default=None)
     # components_g = attr.ib(default=None)
     # metadata = attr.ib(default=None)
-=======
-    x_s = attr.ib(validator=attr.validators.instance_of(u.Quantity))
-    y_s = attr.ib(validator=attr.validators.instance_of(u.Quantity))
-    z_s = attr.ib(validator=attr.validators.instance_of(u.Quantity))
-    vx_s = attr.ib(validator=attr.validators.instance_of(u.Quantity))
-    vy_s = attr.ib(validator=attr.validators.instance_of(u.Quantity))
-    vz_s = attr.ib(validator=attr.validators.instance_of(u.Quantity))
-    m_s = attr.ib(validator=attr.validators.instance_of(u.Quantity))
-
-    x_dm = attr.ib(validator=attr.validators.instance_of(u.Quantity))
-    y_dm = attr.ib(validator=attr.validators.instance_of(u.Quantity))
-    z_dm = attr.ib(validator=attr.validators.instance_of(u.Quantity))
-    vx_dm = attr.ib(validator=attr.validators.instance_of(u.Quantity))
-    vy_dm = attr.ib(validator=attr.validators.instance_of(u.Quantity))
-    vz_dm = attr.ib(validator=attr.validators.instance_of(u.Quantity))
-    m_dm = attr.ib(validator=attr.validators.instance_of(u.Quantity))
-
-    x_g = attr.ib(validator=attr.validators.instance_of(u.Quantity))
-    y_g = attr.ib(validator=attr.validators.instance_of(u.Quantity))
-    z_g = attr.ib(validator=attr.validators.instance_of(u.Quantity))
-    vx_g = attr.ib(validator=attr.validators.instance_of(u.Quantity))
-    vy_g = attr.ib(validator=attr.validators.instance_of(u.Quantity))
-    vz_g = attr.ib(validator=attr.validators.instance_of(u.Quantity))
-    m_g = attr.ib(validator=attr.validators.instance_of(u.Quantity))
-
-    eps_s = attr.ib(default=0. * u.kpc,
-                    validator=attr.validators.instance_of(u.Quantity))
-    eps_dm = attr.ib(default=0. * u.kpc,
-                     validator=attr.validators.instance_of(u.Quantity))
-    eps_g = attr.ib(default=0. * u.kpc,
-                    validator=attr.validators.instance_of(u.Quantity))
-
-    Etot_dm = attr.ib(default=None)
-    Etot_s = attr.ib(default=None)
-    Etot_g = attr.ib(default=None)
-
-    J_part = attr.ib(default=None)
-    J_star = attr.ib(default=None)
-    Jr_star = attr.ib(default=None)
-    Jr = attr.ib(default=None)
-
-    components_s = attr.ib(default=None)
-    components_g = attr.ib(default=None)
-    metadata = attr.ib(default=None)
-
-    def __change_units_to_array__(f):
-        """
-        Decorate methods.
->>>>>>> 35a3421d
+
 
     def energy(self):
         """
@@ -189,7 +136,7 @@
         Calculate kinetic and potential energy of dark matter,
         star and gas particles.
         """
-<<<<<<< HEAD
+
         x_s = self.to_array.x_s
         y_s = self.to_array.y_s
         z_s = self.to_array.z_s
@@ -255,37 +202,8 @@
         return (Etot_dm * u.Msun * (u.km / u.s)**2,
                 Etot_s * u.Msun * (u.km / u.s)**2,
                 Etot_g * u.Msun * (u.km / u.s)**2)
-=======
-        x = np.hstack((self.x_s, self.x_dm, self.x_g))
-        y = np.hstack((self.y_s, self.y_dm, self.y_g))
-        z = np.hstack((self.z_s, self.z_dm, self.z_g))
-        m = np.hstack((self.m_s, self.m_dm, self.m_g))
-        eps = np.max([self.eps_dm, self.eps_s, self.eps_g])
-
-        pot = utils.potential(da.asarray(x, chunks=100),
-                              da.asarray(y, chunks=100),
-                              da.asarray(z, chunks=100),
-                              da.asarray(m, chunks=100),
-                              da.asarray(eps))
-
-        pot_star = pot[:len(self.m_s)]
-        pot_dark = pot[len(self.m_s):len(self.m_s) + len(self.m_dm)]
-        pot_gas = pot[len(self.m_s) + len(self.m_dm):]
-
-        k_dm = 0.5 * (self.vx_dm**2 + self.vy_dm**2 + self.vz_dm**2)
-        k_s = 0.5 * (self.vx_s**2 + self.vy_s**2 + self.vz_s**2)
-        k_g = 0.5 * (self.vx_g**2 + self.vy_g**2 + self.vz_g**2)
-
-        E_tot_dark = k_dm - pot_dark
-        E_tot_star = k_s - pot_star
-        E_tot_gas = k_g - pot_gas
-
-        setattr(self, "Etot_dm", E_tot_dark)
-        setattr(self, "Etot_s", E_tot_star)
-        setattr(self, "Etot_g", E_tot_gas)
-
-        return E_tot_dark, E_tot_star, E_tot_gas
-
+
+      
     def jcirc(self, bin0=0.05, bin1=0.005):
         """
         Circular angular momentum.
@@ -419,4 +337,3 @@
         mask, = np.where((eps <= 1.0) & (eps >= -1.0))
 
         return E_star[mask], eps[mask], eps_r[mask]
->>>>>>> 35a3421d
