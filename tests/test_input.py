--- conflicted
+++ resolved
@@ -205,19 +205,11 @@
     and velocities.
     """
 
-<<<<<<< HEAD
     def make(N_part=1000, rmax=100, seed=55):
 
         random = np.random.RandomState(seed=seed)
 
         r = random.random_sample(size=N_part) * rmax
-=======
-    def make(N_part=100, rmax=100, seed=55):
-
-        random = np.random.RandomState(seed=seed)
-
-        r = random.random_sample(size=N_part)*rmax
->>>>>>> 7faf0e19
 
         cos_t = random.random_sample(size=N_part) * 2.0 - 1
         phi0 = 2 * np.pi * random.random_sample(size=N_part)
@@ -433,19 +425,11 @@
     assert isinstance(g_test.Jr_star, u.Quantity)
     assert isinstance(g_test.Jr, u.Quantity)
     assert isinstance(g_test.J_star, u.Quantity)
-<<<<<<< HEAD
     assert isinstance(g.jcirc().x, u.Quantity)
     assert isinstance(g.jcirc().y, u.Quantity)
     assert isinstance(g.paramcirc[0], u.Quantity)
     assert isinstance(g.paramcirc[1], u.Quantity)
     assert isinstance(g.paramcirc[2], u.Quantity)
-=======
-#    assert isinstance(g.jcirc().x, u.Quantity)
-#    assert isinstance(g.jcirc().y, u.Quantity)
-#    assert isinstance(g.paramcirc[0], u.Quantity)
-#    assert isinstance(g.paramcirc[1], u.Quantity)
-#    assert isinstance(g.paramcirc[2], u.Quantity)
->>>>>>> 7faf0e19
 
 
 @pytest.mark.xfail
@@ -544,22 +528,9 @@
         x=pos_s[:, 0], y=pos_s[:, 1], z=pos_s[:, 2], m=mass_s
     )
 
-<<<<<<< HEAD
-=======
-    p_g = utils.potential(x=pos_g[:, 0], y=pos_g[:, 1], z=pos_g[:, 2],
-                          m=mass_g)
-    p_s = utils.potential(x=pos_s[:, 0], y=pos_s[:, 1], z=pos_s[:, 2],
-                          m=mass_s)
-
->>>>>>> 7faf0e19
     assert (p_g > 0).all()
     assert (p_s > 0).all()
 
-
-<<<<<<< HEAD
-=======
-@pytest.mark.xfail
->>>>>>> 7faf0e19
 def test_total_energy(mock_real_galaxy):
     """Test total energy."""
     g = mock_real_galaxy
@@ -569,18 +540,10 @@
     (ii,) = np.where(E_tot_star.value < 0)
     perc = len(ii) / len(E_tot_star.value)
 
-<<<<<<< HEAD
     assert perc > 0.95
     assert (E_tot_star.value < 0.0).any()
     assert (E_tot_dark.value < 0.0).any()
     assert (E_tot_gas.value < 0.0).any()
-=======
-    assert perc > 0.9
-    assert (E_tot_star.value < 0.).any()
-    assert (E_tot_dark.value < 0.).any()
-    assert (E_tot_gas.value < 0.).any()
->>>>>>> 7faf0e19
-
 
 def test_type_energy(disc_particles_all, halo_particles):
     """Checks the object."""
@@ -678,4 +641,4 @@
 
     E_star, eps, eps_r = gal.paramcirc
     assert (eps <= 1.0).any()
-    assert (eps >= -1.0).any()
+    assert (eps >= -1.0).any()