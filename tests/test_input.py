# -*- coding: utf-8 -*-
# This file is part of the Galaxy-Chop Project
# License: MIT

"""Test imput data."""

# =============================================================================
# IMPORTS
# =============================================================================

import pytest
import numpy as np
from galaxychop import utils
from galaxychop import galaxychop
import astropy.units as u

# =============================================================================
# Random state
# =============================================================================

random = np.random.RandomState(seed=42)

# =============================================================================
# Defining utility functions for mocking data
# =============================================================================


def rot_matrix_xaxis(theta=0):
    """
    Rotation matrix of a transformation around X axis.

    Parameters
    ----------
    theta : `float`
        Rotation angle in radians

    Returns
    -------
    A : `np.ndarray`
        Rotation matrix, with shape (3, 3)
    """
    A = np.array(
        [
            [1, 0, 0],
            [0, np.cos(theta), -1 * np.sin(theta)],
            [0, np.sin(theta), np.cos(theta)],
        ]
    )
    return A


def rot_matrix_yaxis(theta=0):
    """
    Rotation matrix of a transformation around Y axis.

    Parameters
    ----------
    theta : `float`
        Rotation angle in radians
    Returns
    -------
    A : `np.ndarray`
        Rotation matrix, with shape (3, 3)
    """
    A = np.array(
        [
            [np.cos(theta), 0, np.sin(theta)],
            [0, 1, 0],
            [-1 * np.sin(theta), 0, np.cos(theta)],
        ]
    )
    return A


def rot_matrix_zaxis(theta=0):
    """
    Rotation matrix of a transformation around Z axis.

    Parameters
    ----------
    theta : `float`
        Rotation angle in radians
    Returns
    -------
    A : `np.ndarray`
        Rotation matrix, with shape (3, 3)
    """
    A = np.array(
        [
            [np.cos(theta), -1 * np.sin(theta), 0],
            [np.sin(theta), np.cos(theta), 0],
            [0, 0, 1],
        ]
    )
    return A


def rotate(pos, vel, matrix):
    """
    Rotate.

    Apply the rotation `matrix` to a set of particles positions `pos` and
    velocities `vel`

    Parameters
    ----------
    pos : `np.ndarray`, shape = N_part, 3
        Positions of particles
    vel : `np.ndarray`, shape = N_part, 3
        Velocities of particles
    matrix : `np.ndarray`
        Rotation matrix, with shape (3, 3)

    Returns
    -------
    pos_rot : `np.ndarray`, shape = N_part, 3
        Rotated, positions of particles
    vel_rot : `np.ndarray`, shape = N_part, 3
        Rotated, velocities of particles
    """
    pos_rot = pos @ matrix
    vel_rot = vel @ matrix

    return pos_rot, vel_rot


def save_data(N_part=100):
    """
    Save data.

    This function saves a file with mock particles in a solid disk created with
    `solid_disk` function to run potentials with `potential_test.f90`
    to validate the potential function with dask

    Parameters
    ----------
    N_part : `int`
        The total number of particles to obtain

    Returns
    -------
    File named  `mock_particles.dat` on the folder tests/test_data
    with 4 columns and N_part rows. From left to right:
    x, y, z : Positions
    mass : Masses
    """
    mass, pos, vel = solid_disk(N_part)
    data = np.ndarray([len(mass), 4])
    data[:, 0] = pos[:, 0]
    data[:, 1] = pos[:, 1]
    data[:, 2] = pos[:, 2]
    data[:, 3] = mass

    np.savetxt("test_data/mock_particles.dat", data, fmt="%12.6f")


# =============================================================================
# Fixtures
# =============================================================================


@pytest.fixture(scope="session")
def solid_disk():
    """Mock solid disk.

    Creates a mock solid disc of particles with masses
    and velocities.
    """

    def make(N_part=100, rmax=30, rmin=5, omega=10, seed=42):

        random = np.random.RandomState(seed=seed)

        r = (rmax - rmin) * random.random_sample(size=N_part) + rmin
        phi0 = 2 * np.pi * random.random_sample(size=N_part)
        mass = 1.0 * np.ones_like(r)

        x = r * np.cos(phi0)
        y = r * np.sin(phi0)
        z = 1 * random.random_sample(size=N_part) - 0.5

        xdot = -1 * omega * r * np.sin(phi0)
        ydot = omega * r * np.cos(phi0)
        zdot = np.zeros_like(xdot)

        pos = np.array([x, y, z]).T
        vel = np.array([xdot, ydot, zdot]).T

        return mass, pos, vel

    return make


@pytest.fixture(scope="session")
def mock_dm_halo():
    """Mock Dark Matter Halo.

    Creates a mock DM Halo of particles with masses
    and velocities.
    """

    def make(N_part=100, rmax=30, rmin=5, omega=10, seed=55):

        random = np.random.RandomState(seed=seed)

        r = (rmax - rmin) * random.random_sample(size=N_part) + rmin
        cos_t = random.random_sample(size=N_part) * 2.0 - 1
        phi0 = 2 * np.pi * random.random_sample(size=N_part)
        sin_t = np.sqrt(1 - cos_t ** 2)
        mass = 1.0 * np.ones_like(r)

        x = r * sin_t * np.cos(phi0)
        y = r * sin_t * np.sin(phi0)
        z = r * cos_t

        pos = np.array([x, y, z]).T

        return mass, pos

    return make


@pytest.fixture(scope="session")
def disc_zero_angle(solid_disk):
    """Disc with no angle of inclination."""
    mass, pos, vel = solid_disk(N_part=1000)
    return mass, pos, vel


@pytest.fixture(scope="session")
def disc_xrotation(solid_disk):
    """Disc rotated over x axis."""
    mass, pos, vel = solid_disk(N_part=1000)
    a = rot_matrix_xaxis(theta=0.3 * np.pi * random.random())

    return mass, pos @ a, vel @ a, a


@pytest.fixture(scope="session")
def disc_yrotation(solid_disk):
    """Disc rotated over y axis."""
    mass, pos, vel = solid_disk(N_part=1000)
    a = rot_matrix_yaxis(theta=0.3 * np.pi * random.random())

    return mass, pos @ a, vel @ a, a


@pytest.fixture(scope="session")
def disc_zrotation(solid_disk):
    """Disc rotated over z axis."""
    mass, pos, vel = solid_disk(N_part=1000)
    a = rot_matrix_zaxis(theta=0.3 * np.pi * random.random())

    return mass, pos @ a, vel @ a, a


@pytest.fixture(scope="session")
def disc_particles(solid_disk):
    """Solid disc without velocities."""
    mass, pos, vel = solid_disk(N_part=100)
    return pos[:, 0], pos[:, 1], pos[:, 2], mass


@pytest.fixture(scope="session")
def disc_particles_all(solid_disk):
    """ doc """
    mass_s, pos_s, vel_s = solid_disk(N_part=100, seed=42)
    mass_g, pos_g, vel_g = solid_disk(N_part=100, seed=43)
    mass_d, pos_d, vel_d = solid_disk(N_part=100, seed=44)

    return mass_s, pos_s, vel_s, mass_g, pos_g, vel_g, mass_d, pos_d, vel_d


@pytest.fixture(scope="session")
def halo_particles(mock_dm_halo):
    """ doc """
    mass_dm, pos_dm = mock_dm_halo(N_part=100, seed=40)

    return mass_dm, pos_dm


# =============================================================================
# TESTS
# =============================================================================


def test_getrotmat0(disc_zero_angle):
    """Test rotation matrix 1."""
    gxchA = utils._get_rot_matrix(*disc_zero_angle)

    np.testing.assert_allclose(1.0, gxchA[2, 2], rtol=1e-4, atol=1e-3)
    np.testing.assert_allclose(0.0, gxchA[2, 1], rtol=1e-4, atol=1e-3)
    np.testing.assert_allclose(0.0, gxchA[2, 0], rtol=1e-4, atol=1e-3)
    np.testing.assert_allclose(0.0, gxchA[0, 2], rtol=1e-4, atol=1e-3)
    np.testing.assert_allclose(0.0, gxchA[1, 2], rtol=1e-4, atol=1e-3)


def test_invert_xaxis(disc_xrotation):
    """Test rotation matrix 2."""
    m, pos, vel, a = disc_xrotation
    gxchA = utils._get_rot_matrix(m, pos, vel)

    np.testing.assert_allclose(1.0, gxchA[0, 0], rtol=1e-3, atol=1e-3)
    np.testing.assert_allclose(0.0, gxchA[0, 1], rtol=1e-3, atol=1e-3)
    np.testing.assert_allclose(0.0, gxchA[0, 2], rtol=1e-3, atol=1e-3)
    np.testing.assert_allclose(0.0, gxchA[1, 0], rtol=1e-3, atol=1e-3)
    np.testing.assert_allclose(0.0, gxchA[2, 0], rtol=1e-3, atol=1e-3)


def test_invert_yaxis(disc_yrotation):
    """Test rotation matrix 3."""
    m, pos, vel, a = disc_yrotation
    gxchA = utils._get_rot_matrix(m, pos, vel)

    np.testing.assert_allclose(0.0, gxchA[0, 0], rtol=1e-3, atol=1e-2)
    np.testing.assert_allclose(1.0, gxchA[0, 1], rtol=1e-3, atol=1e-3)
    np.testing.assert_allclose(0.0, gxchA[0, 2], rtol=1e-3, atol=1e-3)
    np.testing.assert_allclose(0.0, gxchA[1, 1], rtol=1e-3, atol=1e-3)
    np.testing.assert_allclose(0.0, gxchA[2, 1], rtol=1e-3, atol=1e-3)


def test_invert_zaxis(disc_zrotation):
    """Test rotation matrix 4."""
    m, pos, vel, a = disc_zrotation
    gxchA = utils._get_rot_matrix(m, pos, vel)

    np.testing.assert_allclose(1.0, gxchA[2, 2], rtol=1e-4, atol=1e-3)
    np.testing.assert_allclose(0.0, gxchA[2, 1], rtol=1e-4, atol=1e-3)
    np.testing.assert_allclose(0.0, gxchA[2, 0], rtol=1e-4, atol=1e-3)
    np.testing.assert_allclose(0.0, gxchA[0, 2], rtol=1e-4, atol=1e-3)
    np.testing.assert_allclose(0.0, gxchA[1, 2], rtol=1e-4, atol=1e-3)


@pytest.mark.xfail
def test_daskpotential(disc_particles):
    """Test potential function."""
    dpotential = utils.potential(*disc_particles)
    fpotential = np.loadtxt("tests/test_data/fpotential_test.dat")
    np.testing.assert_allclose(dpotential, fpotential, rtol=1e-4, atol=1e-3)


def test_energy_method(disc_particles_all):
    """Test energy method."""
    (
        mass_s,
        pos_s,
        vel_s,
        mass_g,
        pos_g,
        vel_g,
        mass_d,
        pos_d,
        vel_d,
    ) = disc_particles_all
    g = galaxychop.Galaxy(
        pos_s[:, 0] * u.kpc,
        pos_s[:, 1] * u.kpc,
        pos_s[:, 2] * u.kpc,
        vel_s[:, 0] * u.km / u.s,
        vel_s[:, 1] * u.km / u.s,
        vel_s[:, 2] * u.km / u.s,
        mass_s * u.M_sun,
        pos_d[:, 0] * u.kpc,
        pos_d[:, 1] * u.kpc,
        pos_d[:, 2] * u.kpc,
        vel_d[:, 0] * u.km / u.s,
        vel_d[:, 1] * u.km / u.s,
        vel_d[:, 2] * u.km / u.s,
        mass_d * u.M_sun,
        pos_g[:, 0] * u.kpc,
        pos_g[:, 1] * u.kpc,
        pos_g[:, 2] * u.kpc,
        vel_g[:, 0] * u.km / u.s,
        vel_g[:, 1] * u.km / u.s,
        vel_g[:, 2] * u.km / u.s,
        mass_g * u.M_sun,
    )
    E_tot_dark, E_tot_star, E_tot_gas = g.energy()
    k_s = 0.5 * (vel_s[:, 0] ** 2 + vel_s[:, 1] ** 2 + vel_s[:, 2] ** 2)
    pot_star = utils.potential(x=pos_s[:, 0], y=pos_s[:, 1], z=pos_s[:, 2],
                               m=mass_s)
    np.testing.assert_allclose(
        E_tot_star, k_s - pot_star, rtol=1e-6, atol=1e-6)


def test_k_energy(disc_particles_all):
    """Test kinetic energy."""
    (
        mass_s,
        pos_s,
        vel_s,
        mass_g,
        pos_g,
        vel_g,
        mass_d,
        pos_d,
        vel_d,
    ) = disc_particles_all
<<<<<<< HEAD
    k_s = 0.5 * (vel_s[:, 0] ** 2 + vel_s[:, 1] ** 2 + vel_s[:, 2] ** 2)
    k_d = 0.5 * (vel_d[:, 0] ** 2 + vel_d[:, 1] ** 2 + vel_d[:, 2] ** 2)
    k_g = 0.5 * (vel_g[:, 0] ** 2 + vel_g[:, 1] ** 2 + vel_g[:, 2] ** 2)
=======
    k_s = 0.5 * (pos_s[:, 0] ** 2 + pos_s[:, 1] ** 2 + pos_s[:, 2] ** 2)
    k_d = 0.5 * (pos_d[:, 0] ** 2 + pos_d[:, 1] ** 2 + pos_d[:, 2] ** 2)
    k_g = 0.5 * (pos_g[:, 0] ** 2 + pos_g[:, 1] ** 2 + pos_g[:, 2] ** 2)
>>>>>>> d99b4afb
    assert (k_s >= 0).all()
    assert (k_d >= 0).all()
    assert (k_g >= 0).all()


def test_dm_pot_energy(halo_particles):
    """Test gravitational potential energy
    of dark matter particles."""
    mass_dm, pos_dm = halo_particles
    p_s = utils.potential(x=pos_dm[:, 0], y=pos_dm[:, 1], z=pos_dm[:, 2],
                          m=mass_dm)
    assert (p_s > 0).all()


def test_stars_and_gas_pot_energy(disc_particles_all):
    """Test gravitational potential energy
    of gas and star particles."""
    (
        mass_s,
        pos_s,
        vel_s,
        mass_g,
        pos_g,
        vel_g,
        mass_d,
        pos_d,
        vel_d,
    ) = disc_particles_all
    p_g = utils.potential(x=pos_g[:, 0], y=pos_g[:, 1], z=pos_g[:, 2],
                          m=mass_g)
    p_s = utils.potential(x=pos_s[:, 0], y=pos_s[:, 1], z=pos_s[:, 2],
                          m=mass_s)
    assert (p_g > 0).all()
    assert (p_s > 0).all()


@pytest.mark.xfail
def test_total_enrgy(disc_particles_all):
    """Test total energy."""
    (
        mass_s,
        pos_s,
        vel_s,
        mass_g,
        pos_g,
        vel_g,
        mass_d,
        pos_d,
        vel_d,
    ) = disc_particles_all
    g = galaxychop.Galaxy(
        pos_s[:, 0] * u.kpc,
        pos_s[:, 1] * u.kpc,
        pos_s[:, 2] * u.kpc,
        vel_s[:, 0] * u.km / u.s,
        vel_s[:, 1] * u.km / u.s,
        vel_s[:, 2] * u.km / u.s,
        mass_s * u.M_sun,
        pos_d[:, 0] * u.kpc,
        pos_d[:, 1] * u.kpc,
        pos_d[:, 2] * u.kpc,
        vel_d[:, 0] * u.km / u.s,
        vel_d[:, 1] * u.km / u.s,
        vel_d[:, 2] * u.km / u.s,
        mass_d * u.M_sun,
        pos_g[:, 0] * u.kpc,
        pos_g[:, 1] * u.kpc,
        pos_g[:, 2] * u.kpc,
        vel_g[:, 0] * u.km / u.s,
        vel_g[:, 1] * u.km / u.s,
        vel_g[:, 2] * u.km / u.s,
        mass_g * u.M_sun,
    )
    E_tot_dark, E_tot_star, E_tot_gas = g.energy()
    (ii,) = np.where(E_tot_star < 0)
    perc = len(ii) / len(E_tot_star)
    assert perc > 1.2
    assert (E_tot_star < 0).any()


def test_type_enrgy(disc_particles_all):
    """Checks the object."""
    (
        mass_s,
        pos_s,
        vel_s,
        mass_g,
        pos_g,
        vel_g,
        mass_d,
        pos_d,
        vel_d,
    ) = disc_particles_all
    k_s = 0.5 * (vel_s[:, 0] ** 2 + vel_s[:, 1] ** 2 + vel_s[:, 2] ** 2)
    k_d = 0.5 * (vel_d[:, 0] ** 2 + vel_d[:, 1] ** 2 + vel_d[:, 2] ** 2)
    k_g = 0.5 * (vel_g[:, 0] ** 2 + vel_g[:, 1] ** 2 + vel_g[:, 2] ** 2)
    p_s = utils.potential(x=pos_s[:, 0], y=pos_s[:, 1], z=pos_s[:, 2],
                          m=mass_s)
    p_d = utils.potential(x=pos_d[:, 0], y=pos_d[:, 1], z=pos_d[:, 2],
                          m=mass_d)
    p_g = utils.potential(x=pos_g[:, 0], y=pos_g[:, 1], z=pos_g[:, 2],
                          m=mass_g)
    assert isinstance(p_s, (float, np.float, np.ndarray))
    assert isinstance(p_d, (float, np.float, np.ndarray))
    assert isinstance(p_g, (float, np.float, np.ndarray))
    assert isinstance(k_s, (float, np.float, np.ndarray))
    assert isinstance(k_d, (float, np.float, np.ndarray))
    assert isinstance(k_g, (float, np.float, np.ndarray))


<<<<<<< HEAD
# @pytest.mark.xfail
def test_center_existence(disc_particles_all):
    """Test center existence and uniqueness."""
=======
def test_jcirc_E_tot_len(disc_particles_all):
    """Check the E_tot array len."""
>>>>>>> d99b4afb
    (
        mass_s,
        pos_s,
        vel_s,
        mass_g,
        pos_g,
        vel_g,
        mass_d,
        pos_d,
        vel_d,
    ) = disc_particles_all
<<<<<<< HEAD

    gx_c = utils._center(
        pos_s[:, 0],
        pos_s[:, 1],
        pos_s[:, 2],
        pos_d[:, 0],
        pos_d[:, 1],
        pos_d[:, 2],
        pos_g[:, 0],
        pos_g[:, 1],
        pos_g[:, 2],
        mass_s,
        mass_g,
        mass_d
    )

    x_gal = np.hstack((gx_c[0], gx_c[3], gx_c[6]))
    y_gal = np.hstack((gx_c[1], gx_c[4], gx_c[7]))
    z_gal = np.hstack((gx_c[2], gx_c[5], gx_c[8]))

    pos_gal = np.vstack((x_gal, y_gal, z_gal))

    assert len(np.where(~pos_gal.any(axis=0))) == 1


# @pytest.mark.xfail
# def test_angular_momentum_outputs(disc_particles_all):
#    """Test object."""
#    (
#        mass_s,
#        pos_s,
#        vel_s,
#        mass_g,
#        pos_g,
#        vel_g,
#        mass_d,
#        pos_d,
#        vel_d,
#    ) = disc_particles_all
#
#    g = galaxychop.Galaxy(
#        pos_s[:, 0] * u.kpc,
#        pos_s[:, 1] * u.kpc,
#        pos_s[:, 2] * u.kpc,
#        vel_s[:, 0] * (u.km / u.s),
#        vel_s[:, 1] * (u.km / u.s),
#        vel_s[:, 2] * (u.km / u.s),
#        mass_s * u.M_sun,
#        pos_d[:, 0] * u.kpc,
#        pos_d[:, 1] * u.kpc,
#        pos_d[:, 2] * u.kpc,
#        vel_d[:, 0] * (u.km / u.s),
#        vel_d[:, 1] * (u.km / u.s),
#        vel_d[:, 2] * (u.km / u.s),
#        mass_d * u.M_sun,
#        pos_g[:, 0] * u.kpc,
#        pos_g[:, 1] * u.kpc,
#        pos_g[:, 2] * u.kpc,
#        vel_g[:, 0] * (u.km / u.s),
#        vel_g[:, 1] * (u.km / u.s),
#        vel_g[:, 2] * (u.km / u.s),
#        mass_g * u.M_sun,
#    )
#
#    g.x_s = g.x_s.to_value(u.kpc)
#    g.y_s = g.y_s.to_value(u.kpc)
#    g.z_s = g.z_s.to_value(u.kpc)
#    g.vx_s = g.vx_s.to_value(u.km / u.s)
#    g.vy_s = g.vy_s.to_value(u.km / u.s)
#    g.vz_s = g.vz_s.to_value(u.km / u.s)
#    g.m_s = g.m_s.to_value(u.M_sun)
#
#    g.x_dm = g.x_dm.to_value(u.kpc)
#    g.y_dm = g.y_dm.to_value(u.kpc)
#    g.z_dm = g.z_dm.to_value(u.kpc)
#    g.vx_dm = g.vx_dm.to_value(u.km / u.s)
#    g.vy_dm = g.vy_dm.to_value(u.km / u.s)
#    g.vz_dm = g.vz_dm.to_value(u.km / u.s)
#    g.m_dm = g.m_dm.to_value(u.M_sun)
#
#    g.x_g = g.x_g.to_value(u.kpc)
#    g.y_g = g.y_g.to_value(u.kpc)
#    g.z_g = g.z_g.to_value(u.kpc)
#    g.vx_g = g.vx_g.to_value(u.km / u.s)
#    g.vy_g = g.vy_g.to_value(u.km / u.s)
#    g.vz_g = g.vz_g.to_value(u.km / u.s)
#    g.m_g = g.m_g.to_value(u.M_sun)
#
#    J_part_t, Jr_star_t, Jr_t = g.angular_momentum()
#    assert isinstance(J_part_t, (float, np.float, np.ndarray))
#    assert isinstance(Jr_star_t, (float, np.float, np.ndarray))
#    assert isinstance(Jr_t, (float, np.float, np.ndarray))
#    assert J_part_t.shape == (3, len(pos_s[:, 0]) + len(pos_g[:, 0])
#                              + len(pos_d[:, 0]))

=======
    g = galaxychop.Galaxy(
        pos_s[:, 0] * u.kpc,
        pos_s[:, 1] * u.kpc,
        pos_s[:, 2] * u.kpc,
        vel_s[:, 0] * u.km / u.s,
        vel_s[:, 1] * u.km / u.s,
        vel_s[:, 2] * u.km / u.s,
        mass_s * u.M_sun,
        pos_d[:, 0] * u.kpc,
        pos_d[:, 1] * u.kpc,
        pos_d[:, 2] * u.kpc,
        vel_d[:, 0] * u.km / u.s,
        vel_d[:, 1] * u.km / u.s,
        vel_d[:, 2] * u.km / u.s,
        mass_d * u.M_sun,
        pos_g[:, 0] * u.kpc,
        pos_g[:, 1] * u.kpc,
        pos_g[:, 2] * u.kpc,
        vel_g[:, 0] * u.km / u.s,
        vel_g[:, 1] * u.km / u.s,
        vel_g[:, 2] * u.km / u.s,
        mass_g * u.M_sun,
    )
    E_tot_dark, E_tot_star, E_tot_gas = g.energy()
    E_tot = np.hstack((E_tot_star, E_tot_dark, E_tot_gas))
    tot_len = len(E_tot_dark) + len(E_tot_star) + len(E_tot_gas)
    assert (len(E_tot) == tot_len)


def test_jcirc_x_y_len(disc_particles_all):
    """Check the x and y array len."""
    (
        mass_s,
        pos_s,
        vel_s,
        mass_g,
        pos_g,
        vel_g,
        mass_d,
        pos_d,
        vel_d,
    ) = disc_particles_all
    g = galaxychop.Galaxy(
        pos_s[:, 0] * u.kpc,
        pos_s[:, 1] * u.kpc,
        pos_s[:, 2] * u.kpc,
        vel_s[:, 0] * u.km / u.s,
        vel_s[:, 1] * u.km / u.s,
        vel_s[:, 2] * u.km / u.s,
        mass_s * u.M_sun,
        pos_d[:, 0] * u.kpc,
        pos_d[:, 1] * u.kpc,
        pos_d[:, 2] * u.kpc,
        vel_d[:, 0] * u.km / u.s,
        vel_d[:, 1] * u.km / u.s,
        vel_d[:, 2] * u.km / u.s,
        mass_d * u.M_sun,
        pos_g[:, 0] * u.kpc,
        pos_g[:, 1] * u.kpc,
        pos_g[:, 2] * u.kpc,
        vel_g[:, 0] * u.km / u.s,
        vel_g[:, 1] * u.km / u.s,
        vel_g[:, 2] * u.km / u.s,
        mass_g * u.M_sun,
    )
    g.Etot_dm = (random.random(50) * (-100))
    g.Etot_s = (random.random(50) * (-100))
    g.Etot_g = (random.random(50) * (-100))

    Jx = random.random(150)
    Jy = random.random(150)
    Jz = random.random(150)
    g.J_part = (np.vstack((Jx, Jy, Jz))) * 100

    x, y = g.jcirc()
    assert (len(x) == len(y))


def test_param_circ_eps_one_minus_one(disc_particles_all):
    """Check is the eps range."""
    (
        mass_s,
        pos_s,
        vel_s,
        mass_g,
        pos_g,
        vel_g,
        mass_d,
        pos_d,
        vel_d,
    ) = disc_particles_all
    g = galaxychop.Galaxy(
        pos_s[:, 0] * u.kpc,
        pos_s[:, 1] * u.kpc,
        pos_s[:, 2] * u.kpc,
        vel_s[:, 0] * u.km / u.s,
        vel_s[:, 1] * u.km / u.s,
        vel_s[:, 2] * u.km / u.s,
        mass_s * u.M_sun,
        pos_d[:, 0] * u.kpc,
        pos_d[:, 1] * u.kpc,
        pos_d[:, 2] * u.kpc,
        vel_d[:, 0] * u.km / u.s,
        vel_d[:, 1] * u.km / u.s,
        vel_d[:, 2] * u.km / u.s,
        mass_d * u.M_sun,
        pos_g[:, 0] * u.kpc,
        pos_g[:, 1] * u.kpc,
        pos_g[:, 2] * u.kpc,
        vel_g[:, 0] * u.km / u.s,
        vel_g[:, 1] * u.km / u.s,
        vel_g[:, 2] * u.km / u.s,
        mass_g * u.M_sun,
    )
    g.Etot_dm = (random.random(300) * (-100))
    g.Etot_s = (random.random(300) * (-100))
    g.Etot_g = (random.random(300) * (-100))

    Jx = random.random(900)
    Jy = random.random(900)
    Jz = random.random(900)

    g.J_star = np.vstack((Jx, Jy, Jz))
    g.J_part = np.vstack((Jx, Jy, Jz))
    g.Jr_star = random.random(600)
    g.Jr = random.random(900)
    g.jcirc()
    E_star, eps, eps_r = g.paramcirc()
    assert (eps <= 1).all()
    assert (eps >= -1).all()

>>>>>>> d99b4afb
<|MERGE_RESOLUTION|>--- conflicted
+++ resolved
@@ -1,765 +1,764 @@
-# -*- coding: utf-8 -*-
-# This file is part of the Galaxy-Chop Project
-# License: MIT
-
-"""Test imput data."""
-
-# =============================================================================
-# IMPORTS
-# =============================================================================
-
-import pytest
-import numpy as np
-from galaxychop import utils
-from galaxychop import galaxychop
-import astropy.units as u
-
-# =============================================================================
-# Random state
-# =============================================================================
-
-random = np.random.RandomState(seed=42)
-
-# =============================================================================
-# Defining utility functions for mocking data
-# =============================================================================
-
-
-def rot_matrix_xaxis(theta=0):
-    """
-    Rotation matrix of a transformation around X axis.
-
-    Parameters
-    ----------
-    theta : `float`
-        Rotation angle in radians
-
-    Returns
-    -------
-    A : `np.ndarray`
-        Rotation matrix, with shape (3, 3)
-    """
-    A = np.array(
-        [
-            [1, 0, 0],
-            [0, np.cos(theta), -1 * np.sin(theta)],
-            [0, np.sin(theta), np.cos(theta)],
-        ]
-    )
-    return A
-
-
-def rot_matrix_yaxis(theta=0):
-    """
-    Rotation matrix of a transformation around Y axis.
-
-    Parameters
-    ----------
-    theta : `float`
-        Rotation angle in radians
-    Returns
-    -------
-    A : `np.ndarray`
-        Rotation matrix, with shape (3, 3)
-    """
-    A = np.array(
-        [
-            [np.cos(theta), 0, np.sin(theta)],
-            [0, 1, 0],
-            [-1 * np.sin(theta), 0, np.cos(theta)],
-        ]
-    )
-    return A
-
-
-def rot_matrix_zaxis(theta=0):
-    """
-    Rotation matrix of a transformation around Z axis.
-
-    Parameters
-    ----------
-    theta : `float`
-        Rotation angle in radians
-    Returns
-    -------
-    A : `np.ndarray`
-        Rotation matrix, with shape (3, 3)
-    """
-    A = np.array(
-        [
-            [np.cos(theta), -1 * np.sin(theta), 0],
-            [np.sin(theta), np.cos(theta), 0],
-            [0, 0, 1],
-        ]
-    )
-    return A
-
-
-def rotate(pos, vel, matrix):
-    """
-    Rotate.
-
-    Apply the rotation `matrix` to a set of particles positions `pos` and
-    velocities `vel`
-
-    Parameters
-    ----------
-    pos : `np.ndarray`, shape = N_part, 3
-        Positions of particles
-    vel : `np.ndarray`, shape = N_part, 3
-        Velocities of particles
-    matrix : `np.ndarray`
-        Rotation matrix, with shape (3, 3)
-
-    Returns
-    -------
-    pos_rot : `np.ndarray`, shape = N_part, 3
-        Rotated, positions of particles
-    vel_rot : `np.ndarray`, shape = N_part, 3
-        Rotated, velocities of particles
-    """
-    pos_rot = pos @ matrix
-    vel_rot = vel @ matrix
-
-    return pos_rot, vel_rot
-
-
-def save_data(N_part=100):
-    """
-    Save data.
-
-    This function saves a file with mock particles in a solid disk created with
-    `solid_disk` function to run potentials with `potential_test.f90`
-    to validate the potential function with dask
-
-    Parameters
-    ----------
-    N_part : `int`
-        The total number of particles to obtain
-
-    Returns
-    -------
-    File named  `mock_particles.dat` on the folder tests/test_data
-    with 4 columns and N_part rows. From left to right:
-    x, y, z : Positions
-    mass : Masses
-    """
-    mass, pos, vel = solid_disk(N_part)
-    data = np.ndarray([len(mass), 4])
-    data[:, 0] = pos[:, 0]
-    data[:, 1] = pos[:, 1]
-    data[:, 2] = pos[:, 2]
-    data[:, 3] = mass
-
-    np.savetxt("test_data/mock_particles.dat", data, fmt="%12.6f")
-
-
-# =============================================================================
-# Fixtures
-# =============================================================================
-
-
-@pytest.fixture(scope="session")
-def solid_disk():
-    """Mock solid disk.
-
-    Creates a mock solid disc of particles with masses
-    and velocities.
-    """
-
-    def make(N_part=100, rmax=30, rmin=5, omega=10, seed=42):
-
-        random = np.random.RandomState(seed=seed)
-
-        r = (rmax - rmin) * random.random_sample(size=N_part) + rmin
-        phi0 = 2 * np.pi * random.random_sample(size=N_part)
-        mass = 1.0 * np.ones_like(r)
-
-        x = r * np.cos(phi0)
-        y = r * np.sin(phi0)
-        z = 1 * random.random_sample(size=N_part) - 0.5
-
-        xdot = -1 * omega * r * np.sin(phi0)
-        ydot = omega * r * np.cos(phi0)
-        zdot = np.zeros_like(xdot)
-
-        pos = np.array([x, y, z]).T
-        vel = np.array([xdot, ydot, zdot]).T
-
-        return mass, pos, vel
-
-    return make
-
-
-@pytest.fixture(scope="session")
-def mock_dm_halo():
-    """Mock Dark Matter Halo.
-
-    Creates a mock DM Halo of particles with masses
-    and velocities.
-    """
-
-    def make(N_part=100, rmax=30, rmin=5, omega=10, seed=55):
-
-        random = np.random.RandomState(seed=seed)
-
-        r = (rmax - rmin) * random.random_sample(size=N_part) + rmin
-        cos_t = random.random_sample(size=N_part) * 2.0 - 1
-        phi0 = 2 * np.pi * random.random_sample(size=N_part)
-        sin_t = np.sqrt(1 - cos_t ** 2)
-        mass = 1.0 * np.ones_like(r)
-
-        x = r * sin_t * np.cos(phi0)
-        y = r * sin_t * np.sin(phi0)
-        z = r * cos_t
-
-        pos = np.array([x, y, z]).T
-
-        return mass, pos
-
-    return make
-
-
-@pytest.fixture(scope="session")
-def disc_zero_angle(solid_disk):
-    """Disc with no angle of inclination."""
-    mass, pos, vel = solid_disk(N_part=1000)
-    return mass, pos, vel
-
-
-@pytest.fixture(scope="session")
-def disc_xrotation(solid_disk):
-    """Disc rotated over x axis."""
-    mass, pos, vel = solid_disk(N_part=1000)
-    a = rot_matrix_xaxis(theta=0.3 * np.pi * random.random())
-
-    return mass, pos @ a, vel @ a, a
-
-
-@pytest.fixture(scope="session")
-def disc_yrotation(solid_disk):
-    """Disc rotated over y axis."""
-    mass, pos, vel = solid_disk(N_part=1000)
-    a = rot_matrix_yaxis(theta=0.3 * np.pi * random.random())
-
-    return mass, pos @ a, vel @ a, a
-
-
-@pytest.fixture(scope="session")
-def disc_zrotation(solid_disk):
-    """Disc rotated over z axis."""
-    mass, pos, vel = solid_disk(N_part=1000)
-    a = rot_matrix_zaxis(theta=0.3 * np.pi * random.random())
-
-    return mass, pos @ a, vel @ a, a
-
-
-@pytest.fixture(scope="session")
-def disc_particles(solid_disk):
-    """Solid disc without velocities."""
-    mass, pos, vel = solid_disk(N_part=100)
-    return pos[:, 0], pos[:, 1], pos[:, 2], mass
-
-
-@pytest.fixture(scope="session")
-def disc_particles_all(solid_disk):
-    """ doc """
-    mass_s, pos_s, vel_s = solid_disk(N_part=100, seed=42)
-    mass_g, pos_g, vel_g = solid_disk(N_part=100, seed=43)
-    mass_d, pos_d, vel_d = solid_disk(N_part=100, seed=44)
-
-    return mass_s, pos_s, vel_s, mass_g, pos_g, vel_g, mass_d, pos_d, vel_d
-
-
-@pytest.fixture(scope="session")
-def halo_particles(mock_dm_halo):
-    """ doc """
-    mass_dm, pos_dm = mock_dm_halo(N_part=100, seed=40)
-
-    return mass_dm, pos_dm
-
-
-# =============================================================================
-# TESTS
-# =============================================================================
-
-
-def test_getrotmat0(disc_zero_angle):
-    """Test rotation matrix 1."""
-    gxchA = utils._get_rot_matrix(*disc_zero_angle)
-
-    np.testing.assert_allclose(1.0, gxchA[2, 2], rtol=1e-4, atol=1e-3)
-    np.testing.assert_allclose(0.0, gxchA[2, 1], rtol=1e-4, atol=1e-3)
-    np.testing.assert_allclose(0.0, gxchA[2, 0], rtol=1e-4, atol=1e-3)
-    np.testing.assert_allclose(0.0, gxchA[0, 2], rtol=1e-4, atol=1e-3)
-    np.testing.assert_allclose(0.0, gxchA[1, 2], rtol=1e-4, atol=1e-3)
-
-
-def test_invert_xaxis(disc_xrotation):
-    """Test rotation matrix 2."""
-    m, pos, vel, a = disc_xrotation
-    gxchA = utils._get_rot_matrix(m, pos, vel)
-
-    np.testing.assert_allclose(1.0, gxchA[0, 0], rtol=1e-3, atol=1e-3)
-    np.testing.assert_allclose(0.0, gxchA[0, 1], rtol=1e-3, atol=1e-3)
-    np.testing.assert_allclose(0.0, gxchA[0, 2], rtol=1e-3, atol=1e-3)
-    np.testing.assert_allclose(0.0, gxchA[1, 0], rtol=1e-3, atol=1e-3)
-    np.testing.assert_allclose(0.0, gxchA[2, 0], rtol=1e-3, atol=1e-3)
-
-
-def test_invert_yaxis(disc_yrotation):
-    """Test rotation matrix 3."""
-    m, pos, vel, a = disc_yrotation
-    gxchA = utils._get_rot_matrix(m, pos, vel)
-
-    np.testing.assert_allclose(0.0, gxchA[0, 0], rtol=1e-3, atol=1e-2)
-    np.testing.assert_allclose(1.0, gxchA[0, 1], rtol=1e-3, atol=1e-3)
-    np.testing.assert_allclose(0.0, gxchA[0, 2], rtol=1e-3, atol=1e-3)
-    np.testing.assert_allclose(0.0, gxchA[1, 1], rtol=1e-3, atol=1e-3)
-    np.testing.assert_allclose(0.0, gxchA[2, 1], rtol=1e-3, atol=1e-3)
-
-
-def test_invert_zaxis(disc_zrotation):
-    """Test rotation matrix 4."""
-    m, pos, vel, a = disc_zrotation
-    gxchA = utils._get_rot_matrix(m, pos, vel)
-
-    np.testing.assert_allclose(1.0, gxchA[2, 2], rtol=1e-4, atol=1e-3)
-    np.testing.assert_allclose(0.0, gxchA[2, 1], rtol=1e-4, atol=1e-3)
-    np.testing.assert_allclose(0.0, gxchA[2, 0], rtol=1e-4, atol=1e-3)
-    np.testing.assert_allclose(0.0, gxchA[0, 2], rtol=1e-4, atol=1e-3)
-    np.testing.assert_allclose(0.0, gxchA[1, 2], rtol=1e-4, atol=1e-3)
-
-
-@pytest.mark.xfail
-def test_daskpotential(disc_particles):
-    """Test potential function."""
-    dpotential = utils.potential(*disc_particles)
-    fpotential = np.loadtxt("tests/test_data/fpotential_test.dat")
-    np.testing.assert_allclose(dpotential, fpotential, rtol=1e-4, atol=1e-3)
-
-
-def test_energy_method(disc_particles_all):
-    """Test energy method."""
-    (
-        mass_s,
-        pos_s,
-        vel_s,
-        mass_g,
-        pos_g,
-        vel_g,
-        mass_d,
-        pos_d,
-        vel_d,
-    ) = disc_particles_all
-    g = galaxychop.Galaxy(
-        pos_s[:, 0] * u.kpc,
-        pos_s[:, 1] * u.kpc,
-        pos_s[:, 2] * u.kpc,
-        vel_s[:, 0] * u.km / u.s,
-        vel_s[:, 1] * u.km / u.s,
-        vel_s[:, 2] * u.km / u.s,
-        mass_s * u.M_sun,
-        pos_d[:, 0] * u.kpc,
-        pos_d[:, 1] * u.kpc,
-        pos_d[:, 2] * u.kpc,
-        vel_d[:, 0] * u.km / u.s,
-        vel_d[:, 1] * u.km / u.s,
-        vel_d[:, 2] * u.km / u.s,
-        mass_d * u.M_sun,
-        pos_g[:, 0] * u.kpc,
-        pos_g[:, 1] * u.kpc,
-        pos_g[:, 2] * u.kpc,
-        vel_g[:, 0] * u.km / u.s,
-        vel_g[:, 1] * u.km / u.s,
-        vel_g[:, 2] * u.km / u.s,
-        mass_g * u.M_sun,
-    )
-    E_tot_dark, E_tot_star, E_tot_gas = g.energy()
-    k_s = 0.5 * (vel_s[:, 0] ** 2 + vel_s[:, 1] ** 2 + vel_s[:, 2] ** 2)
-    pot_star = utils.potential(x=pos_s[:, 0], y=pos_s[:, 1], z=pos_s[:, 2],
-                               m=mass_s)
-    np.testing.assert_allclose(
-        E_tot_star, k_s - pot_star, rtol=1e-6, atol=1e-6)
-
-
-def test_k_energy(disc_particles_all):
-    """Test kinetic energy."""
-    (
-        mass_s,
-        pos_s,
-        vel_s,
-        mass_g,
-        pos_g,
-        vel_g,
-        mass_d,
-        pos_d,
-        vel_d,
-    ) = disc_particles_all
-<<<<<<< HEAD
-    k_s = 0.5 * (vel_s[:, 0] ** 2 + vel_s[:, 1] ** 2 + vel_s[:, 2] ** 2)
-    k_d = 0.5 * (vel_d[:, 0] ** 2 + vel_d[:, 1] ** 2 + vel_d[:, 2] ** 2)
-    k_g = 0.5 * (vel_g[:, 0] ** 2 + vel_g[:, 1] ** 2 + vel_g[:, 2] ** 2)
-=======
-    k_s = 0.5 * (pos_s[:, 0] ** 2 + pos_s[:, 1] ** 2 + pos_s[:, 2] ** 2)
-    k_d = 0.5 * (pos_d[:, 0] ** 2 + pos_d[:, 1] ** 2 + pos_d[:, 2] ** 2)
-    k_g = 0.5 * (pos_g[:, 0] ** 2 + pos_g[:, 1] ** 2 + pos_g[:, 2] ** 2)
->>>>>>> d99b4afb
-    assert (k_s >= 0).all()
-    assert (k_d >= 0).all()
-    assert (k_g >= 0).all()
-
-
-def test_dm_pot_energy(halo_particles):
-    """Test gravitational potential energy
-    of dark matter particles."""
-    mass_dm, pos_dm = halo_particles
-    p_s = utils.potential(x=pos_dm[:, 0], y=pos_dm[:, 1], z=pos_dm[:, 2],
-                          m=mass_dm)
-    assert (p_s > 0).all()
-
-
-def test_stars_and_gas_pot_energy(disc_particles_all):
-    """Test gravitational potential energy
-    of gas and star particles."""
-    (
-        mass_s,
-        pos_s,
-        vel_s,
-        mass_g,
-        pos_g,
-        vel_g,
-        mass_d,
-        pos_d,
-        vel_d,
-    ) = disc_particles_all
-    p_g = utils.potential(x=pos_g[:, 0], y=pos_g[:, 1], z=pos_g[:, 2],
-                          m=mass_g)
-    p_s = utils.potential(x=pos_s[:, 0], y=pos_s[:, 1], z=pos_s[:, 2],
-                          m=mass_s)
-    assert (p_g > 0).all()
-    assert (p_s > 0).all()
-
-
-@pytest.mark.xfail
-def test_total_enrgy(disc_particles_all):
-    """Test total energy."""
-    (
-        mass_s,
-        pos_s,
-        vel_s,
-        mass_g,
-        pos_g,
-        vel_g,
-        mass_d,
-        pos_d,
-        vel_d,
-    ) = disc_particles_all
-    g = galaxychop.Galaxy(
-        pos_s[:, 0] * u.kpc,
-        pos_s[:, 1] * u.kpc,
-        pos_s[:, 2] * u.kpc,
-        vel_s[:, 0] * u.km / u.s,
-        vel_s[:, 1] * u.km / u.s,
-        vel_s[:, 2] * u.km / u.s,
-        mass_s * u.M_sun,
-        pos_d[:, 0] * u.kpc,
-        pos_d[:, 1] * u.kpc,
-        pos_d[:, 2] * u.kpc,
-        vel_d[:, 0] * u.km / u.s,
-        vel_d[:, 1] * u.km / u.s,
-        vel_d[:, 2] * u.km / u.s,
-        mass_d * u.M_sun,
-        pos_g[:, 0] * u.kpc,
-        pos_g[:, 1] * u.kpc,
-        pos_g[:, 2] * u.kpc,
-        vel_g[:, 0] * u.km / u.s,
-        vel_g[:, 1] * u.km / u.s,
-        vel_g[:, 2] * u.km / u.s,
-        mass_g * u.M_sun,
-    )
-    E_tot_dark, E_tot_star, E_tot_gas = g.energy()
-    (ii,) = np.where(E_tot_star < 0)
-    perc = len(ii) / len(E_tot_star)
-    assert perc > 1.2
-    assert (E_tot_star < 0).any()
-
-
-def test_type_enrgy(disc_particles_all):
-    """Checks the object."""
-    (
-        mass_s,
-        pos_s,
-        vel_s,
-        mass_g,
-        pos_g,
-        vel_g,
-        mass_d,
-        pos_d,
-        vel_d,
-    ) = disc_particles_all
-    k_s = 0.5 * (vel_s[:, 0] ** 2 + vel_s[:, 1] ** 2 + vel_s[:, 2] ** 2)
-    k_d = 0.5 * (vel_d[:, 0] ** 2 + vel_d[:, 1] ** 2 + vel_d[:, 2] ** 2)
-    k_g = 0.5 * (vel_g[:, 0] ** 2 + vel_g[:, 1] ** 2 + vel_g[:, 2] ** 2)
-    p_s = utils.potential(x=pos_s[:, 0], y=pos_s[:, 1], z=pos_s[:, 2],
-                          m=mass_s)
-    p_d = utils.potential(x=pos_d[:, 0], y=pos_d[:, 1], z=pos_d[:, 2],
-                          m=mass_d)
-    p_g = utils.potential(x=pos_g[:, 0], y=pos_g[:, 1], z=pos_g[:, 2],
-                          m=mass_g)
-    assert isinstance(p_s, (float, np.float, np.ndarray))
-    assert isinstance(p_d, (float, np.float, np.ndarray))
-    assert isinstance(p_g, (float, np.float, np.ndarray))
-    assert isinstance(k_s, (float, np.float, np.ndarray))
-    assert isinstance(k_d, (float, np.float, np.ndarray))
-    assert isinstance(k_g, (float, np.float, np.ndarray))
-
-
-<<<<<<< HEAD
-# @pytest.mark.xfail
-def test_center_existence(disc_particles_all):
-    """Test center existence and uniqueness."""
-=======
-def test_jcirc_E_tot_len(disc_particles_all):
-    """Check the E_tot array len."""
->>>>>>> d99b4afb
-    (
-        mass_s,
-        pos_s,
-        vel_s,
-        mass_g,
-        pos_g,
-        vel_g,
-        mass_d,
-        pos_d,
-        vel_d,
-    ) = disc_particles_all
-<<<<<<< HEAD
-
-    gx_c = utils._center(
-        pos_s[:, 0],
-        pos_s[:, 1],
-        pos_s[:, 2],
-        pos_d[:, 0],
-        pos_d[:, 1],
-        pos_d[:, 2],
-        pos_g[:, 0],
-        pos_g[:, 1],
-        pos_g[:, 2],
-        mass_s,
-        mass_g,
-        mass_d
-    )
-
-    x_gal = np.hstack((gx_c[0], gx_c[3], gx_c[6]))
-    y_gal = np.hstack((gx_c[1], gx_c[4], gx_c[7]))
-    z_gal = np.hstack((gx_c[2], gx_c[5], gx_c[8]))
-
-    pos_gal = np.vstack((x_gal, y_gal, z_gal))
-
-    assert len(np.where(~pos_gal.any(axis=0))) == 1
-
-
-# @pytest.mark.xfail
-# def test_angular_momentum_outputs(disc_particles_all):
-#    """Test object."""
-#    (
-#        mass_s,
-#        pos_s,
-#        vel_s,
-#        mass_g,
-#        pos_g,
-#        vel_g,
-#        mass_d,
-#        pos_d,
-#        vel_d,
-#    ) = disc_particles_all
-#
-#    g = galaxychop.Galaxy(
-#        pos_s[:, 0] * u.kpc,
-#        pos_s[:, 1] * u.kpc,
-#        pos_s[:, 2] * u.kpc,
-#        vel_s[:, 0] * (u.km / u.s),
-#        vel_s[:, 1] * (u.km / u.s),
-#        vel_s[:, 2] * (u.km / u.s),
-#        mass_s * u.M_sun,
-#        pos_d[:, 0] * u.kpc,
-#        pos_d[:, 1] * u.kpc,
-#        pos_d[:, 2] * u.kpc,
-#        vel_d[:, 0] * (u.km / u.s),
-#        vel_d[:, 1] * (u.km / u.s),
-#        vel_d[:, 2] * (u.km / u.s),
-#        mass_d * u.M_sun,
-#        pos_g[:, 0] * u.kpc,
-#        pos_g[:, 1] * u.kpc,
-#        pos_g[:, 2] * u.kpc,
-#        vel_g[:, 0] * (u.km / u.s),
-#        vel_g[:, 1] * (u.km / u.s),
-#        vel_g[:, 2] * (u.km / u.s),
-#        mass_g * u.M_sun,
-#    )
-#
-#    g.x_s = g.x_s.to_value(u.kpc)
-#    g.y_s = g.y_s.to_value(u.kpc)
-#    g.z_s = g.z_s.to_value(u.kpc)
-#    g.vx_s = g.vx_s.to_value(u.km / u.s)
-#    g.vy_s = g.vy_s.to_value(u.km / u.s)
-#    g.vz_s = g.vz_s.to_value(u.km / u.s)
-#    g.m_s = g.m_s.to_value(u.M_sun)
-#
-#    g.x_dm = g.x_dm.to_value(u.kpc)
-#    g.y_dm = g.y_dm.to_value(u.kpc)
-#    g.z_dm = g.z_dm.to_value(u.kpc)
-#    g.vx_dm = g.vx_dm.to_value(u.km / u.s)
-#    g.vy_dm = g.vy_dm.to_value(u.km / u.s)
-#    g.vz_dm = g.vz_dm.to_value(u.km / u.s)
-#    g.m_dm = g.m_dm.to_value(u.M_sun)
-#
-#    g.x_g = g.x_g.to_value(u.kpc)
-#    g.y_g = g.y_g.to_value(u.kpc)
-#    g.z_g = g.z_g.to_value(u.kpc)
-#    g.vx_g = g.vx_g.to_value(u.km / u.s)
-#    g.vy_g = g.vy_g.to_value(u.km / u.s)
-#    g.vz_g = g.vz_g.to_value(u.km / u.s)
-#    g.m_g = g.m_g.to_value(u.M_sun)
-#
-#    J_part_t, Jr_star_t, Jr_t = g.angular_momentum()
-#    assert isinstance(J_part_t, (float, np.float, np.ndarray))
-#    assert isinstance(Jr_star_t, (float, np.float, np.ndarray))
-#    assert isinstance(Jr_t, (float, np.float, np.ndarray))
-#    assert J_part_t.shape == (3, len(pos_s[:, 0]) + len(pos_g[:, 0])
-#                              + len(pos_d[:, 0]))
-
-=======
-    g = galaxychop.Galaxy(
-        pos_s[:, 0] * u.kpc,
-        pos_s[:, 1] * u.kpc,
-        pos_s[:, 2] * u.kpc,
-        vel_s[:, 0] * u.km / u.s,
-        vel_s[:, 1] * u.km / u.s,
-        vel_s[:, 2] * u.km / u.s,
-        mass_s * u.M_sun,
-        pos_d[:, 0] * u.kpc,
-        pos_d[:, 1] * u.kpc,
-        pos_d[:, 2] * u.kpc,
-        vel_d[:, 0] * u.km / u.s,
-        vel_d[:, 1] * u.km / u.s,
-        vel_d[:, 2] * u.km / u.s,
-        mass_d * u.M_sun,
-        pos_g[:, 0] * u.kpc,
-        pos_g[:, 1] * u.kpc,
-        pos_g[:, 2] * u.kpc,
-        vel_g[:, 0] * u.km / u.s,
-        vel_g[:, 1] * u.km / u.s,
-        vel_g[:, 2] * u.km / u.s,
-        mass_g * u.M_sun,
-    )
-    E_tot_dark, E_tot_star, E_tot_gas = g.energy()
-    E_tot = np.hstack((E_tot_star, E_tot_dark, E_tot_gas))
-    tot_len = len(E_tot_dark) + len(E_tot_star) + len(E_tot_gas)
-    assert (len(E_tot) == tot_len)
-
-
-def test_jcirc_x_y_len(disc_particles_all):
-    """Check the x and y array len."""
-    (
-        mass_s,
-        pos_s,
-        vel_s,
-        mass_g,
-        pos_g,
-        vel_g,
-        mass_d,
-        pos_d,
-        vel_d,
-    ) = disc_particles_all
-    g = galaxychop.Galaxy(
-        pos_s[:, 0] * u.kpc,
-        pos_s[:, 1] * u.kpc,
-        pos_s[:, 2] * u.kpc,
-        vel_s[:, 0] * u.km / u.s,
-        vel_s[:, 1] * u.km / u.s,
-        vel_s[:, 2] * u.km / u.s,
-        mass_s * u.M_sun,
-        pos_d[:, 0] * u.kpc,
-        pos_d[:, 1] * u.kpc,
-        pos_d[:, 2] * u.kpc,
-        vel_d[:, 0] * u.km / u.s,
-        vel_d[:, 1] * u.km / u.s,
-        vel_d[:, 2] * u.km / u.s,
-        mass_d * u.M_sun,
-        pos_g[:, 0] * u.kpc,
-        pos_g[:, 1] * u.kpc,
-        pos_g[:, 2] * u.kpc,
-        vel_g[:, 0] * u.km / u.s,
-        vel_g[:, 1] * u.km / u.s,
-        vel_g[:, 2] * u.km / u.s,
-        mass_g * u.M_sun,
-    )
-    g.Etot_dm = (random.random(50) * (-100))
-    g.Etot_s = (random.random(50) * (-100))
-    g.Etot_g = (random.random(50) * (-100))
-
-    Jx = random.random(150)
-    Jy = random.random(150)
-    Jz = random.random(150)
-    g.J_part = (np.vstack((Jx, Jy, Jz))) * 100
-
-    x, y = g.jcirc()
-    assert (len(x) == len(y))
-
-
-def test_param_circ_eps_one_minus_one(disc_particles_all):
-    """Check is the eps range."""
-    (
-        mass_s,
-        pos_s,
-        vel_s,
-        mass_g,
-        pos_g,
-        vel_g,
-        mass_d,
-        pos_d,
-        vel_d,
-    ) = disc_particles_all
-    g = galaxychop.Galaxy(
-        pos_s[:, 0] * u.kpc,
-        pos_s[:, 1] * u.kpc,
-        pos_s[:, 2] * u.kpc,
-        vel_s[:, 0] * u.km / u.s,
-        vel_s[:, 1] * u.km / u.s,
-        vel_s[:, 2] * u.km / u.s,
-        mass_s * u.M_sun,
-        pos_d[:, 0] * u.kpc,
-        pos_d[:, 1] * u.kpc,
-        pos_d[:, 2] * u.kpc,
-        vel_d[:, 0] * u.km / u.s,
-        vel_d[:, 1] * u.km / u.s,
-        vel_d[:, 2] * u.km / u.s,
-        mass_d * u.M_sun,
-        pos_g[:, 0] * u.kpc,
-        pos_g[:, 1] * u.kpc,
-        pos_g[:, 2] * u.kpc,
-        vel_g[:, 0] * u.km / u.s,
-        vel_g[:, 1] * u.km / u.s,
-        vel_g[:, 2] * u.km / u.s,
-        mass_g * u.M_sun,
-    )
-    g.Etot_dm = (random.random(300) * (-100))
-    g.Etot_s = (random.random(300) * (-100))
-    g.Etot_g = (random.random(300) * (-100))
-
-    Jx = random.random(900)
-    Jy = random.random(900)
-    Jz = random.random(900)
-
-    g.J_star = np.vstack((Jx, Jy, Jz))
-    g.J_part = np.vstack((Jx, Jy, Jz))
-    g.Jr_star = random.random(600)
-    g.Jr = random.random(900)
-    g.jcirc()
-    E_star, eps, eps_r = g.paramcirc()
-    assert (eps <= 1).all()
-    assert (eps >= -1).all()
-
->>>>>>> d99b4afb
+# -*- coding: utf-8 -*-
+# This file is part of the Galaxy-Chop Project
+# License: MIT
+
+"""Test imput data."""
+
+# =============================================================================
+# IMPORTS
+# =============================================================================
+
+import pytest
+import numpy as np
+from galaxychop import utils
+from galaxychop import galaxychop
+import astropy.units as u
+
+# =============================================================================
+# Random state
+# =============================================================================
+
+random = np.random.RandomState(seed=42)
+
+# =============================================================================
+# Defining utility functions for mocking data
+# =============================================================================
+
+
+def rot_matrix_xaxis(theta=0):
+    """
+    Rotation matrix of a transformation around X axis.
+
+    Parameters
+    ----------
+    theta : `float`
+        Rotation angle in radians
+
+    Returns
+    -------
+    A : `np.ndarray`
+        Rotation matrix, with shape (3, 3)
+    """
+    A = np.array(
+        [
+            [1, 0, 0],
+            [0, np.cos(theta), -1 * np.sin(theta)],
+            [0, np.sin(theta), np.cos(theta)],
+        ]
+    )
+    return A
+
+
+def rot_matrix_yaxis(theta=0):
+    """
+    Rotation matrix of a transformation around Y axis.
+
+    Parameters
+    ----------
+    theta : `float`
+        Rotation angle in radians
+    Returns
+    -------
+    A : `np.ndarray`
+        Rotation matrix, with shape (3, 3)
+    """
+    A = np.array(
+        [
+            [np.cos(theta), 0, np.sin(theta)],
+            [0, 1, 0],
+            [-1 * np.sin(theta), 0, np.cos(theta)],
+        ]
+    )
+    return A
+
+
+def rot_matrix_zaxis(theta=0):
+    """
+    Rotation matrix of a transformation around Z axis.
+
+    Parameters
+    ----------
+    theta : `float`
+        Rotation angle in radians
+    Returns
+    -------
+    A : `np.ndarray`
+        Rotation matrix, with shape (3, 3)
+    """
+    A = np.array(
+        [
+            [np.cos(theta), -1 * np.sin(theta), 0],
+            [np.sin(theta), np.cos(theta), 0],
+            [0, 0, 1],
+        ]
+    )
+    return A
+
+
+def rotate(pos, vel, matrix):
+    """
+    Rotate.
+
+    Apply the rotation `matrix` to a set of particles positions `pos` and
+    velocities `vel`
+
+    Parameters
+    ----------
+    pos : `np.ndarray`, shape = N_part, 3
+        Positions of particles
+    vel : `np.ndarray`, shape = N_part, 3
+        Velocities of particles
+    matrix : `np.ndarray`
+        Rotation matrix, with shape (3, 3)
+
+    Returns
+    -------
+    pos_rot : `np.ndarray`, shape = N_part, 3
+        Rotated, positions of particles
+    vel_rot : `np.ndarray`, shape = N_part, 3
+        Rotated, velocities of particles
+    """
+    pos_rot = pos @ matrix
+    vel_rot = vel @ matrix
+
+    return pos_rot, vel_rot
+
+
+def save_data(N_part=100):
+    """
+    Save data.
+
+    This function saves a file with mock particles in a solid disk created with
+    `solid_disk` function to run potentials with `potential_test.f90`
+    to validate the potential function with dask
+
+    Parameters
+    ----------
+    N_part : `int`
+        The total number of particles to obtain
+
+    Returns
+    -------
+    File named  `mock_particles.dat` on the folder tests/test_data
+    with 4 columns and N_part rows. From left to right:
+    x, y, z : Positions
+    mass : Masses
+    """
+    mass, pos, vel = solid_disk(N_part)
+    data = np.ndarray([len(mass), 4])
+    data[:, 0] = pos[:, 0]
+    data[:, 1] = pos[:, 1]
+    data[:, 2] = pos[:, 2]
+    data[:, 3] = mass
+
+    np.savetxt("test_data/mock_particles.dat", data, fmt="%12.6f")
+
+
+# =============================================================================
+# Fixtures
+# =============================================================================
+
+
+@pytest.fixture(scope="session")
+def solid_disk():
+    """Mock solid disk.
+
+    Creates a mock solid disc of particles with masses
+    and velocities.
+    """
+
+    def make(N_part=100, rmax=30, rmin=5, omega=10, seed=42):
+
+        random = np.random.RandomState(seed=seed)
+
+        r = (rmax - rmin) * random.random_sample(size=N_part) + rmin
+        phi0 = 2 * np.pi * random.random_sample(size=N_part)
+        mass = 1.0 * np.ones_like(r)
+
+        x = r * np.cos(phi0)
+        y = r * np.sin(phi0)
+        z = 1 * random.random_sample(size=N_part) - 0.5
+
+        xdot = -1 * omega * r * np.sin(phi0)
+        ydot = omega * r * np.cos(phi0)
+        zdot = np.zeros_like(xdot)
+
+        pos = np.array([x, y, z]).T
+        vel = np.array([xdot, ydot, zdot]).T
+
+        return mass, pos, vel
+
+    return make
+
+
+@pytest.fixture(scope="session")
+def mock_dm_halo():
+    """Mock Dark Matter Halo.
+
+    Creates a mock DM Halo of particles with masses
+    and velocities.
+    """
+
+    def make(N_part=100, rmax=30, rmin=5, omega=10, seed=55):
+
+        random = np.random.RandomState(seed=seed)
+
+        r = (rmax - rmin) * random.random_sample(size=N_part) + rmin
+        cos_t = random.random_sample(size=N_part) * 2.0 - 1
+        phi0 = 2 * np.pi * random.random_sample(size=N_part)
+        sin_t = np.sqrt(1 - cos_t ** 2)
+        mass = 1.0 * np.ones_like(r)
+
+        x = r * sin_t * np.cos(phi0)
+        y = r * sin_t * np.sin(phi0)
+        z = r * cos_t
+
+        pos = np.array([x, y, z]).T
+
+        return mass, pos
+
+    return make
+
+
+@pytest.fixture(scope="session")
+def disc_zero_angle(solid_disk):
+    """Disc with no angle of inclination."""
+    mass, pos, vel = solid_disk(N_part=1000)
+    return mass, pos, vel
+
+
+@pytest.fixture(scope="session")
+def disc_xrotation(solid_disk):
+    """Disc rotated over x axis."""
+    mass, pos, vel = solid_disk(N_part=1000)
+    a = rot_matrix_xaxis(theta=0.3 * np.pi * random.random())
+
+    return mass, pos @ a, vel @ a, a
+
+
+@pytest.fixture(scope="session")
+def disc_yrotation(solid_disk):
+    """Disc rotated over y axis."""
+    mass, pos, vel = solid_disk(N_part=1000)
+    a = rot_matrix_yaxis(theta=0.3 * np.pi * random.random())
+
+    return mass, pos @ a, vel @ a, a
+
+
+@pytest.fixture(scope="session")
+def disc_zrotation(solid_disk):
+    """Disc rotated over z axis."""
+    mass, pos, vel = solid_disk(N_part=1000)
+    a = rot_matrix_zaxis(theta=0.3 * np.pi * random.random())
+
+    return mass, pos @ a, vel @ a, a
+
+
+@pytest.fixture(scope="session")
+def disc_particles(solid_disk):
+    """Solid disc without velocities."""
+    mass, pos, vel = solid_disk(N_part=100)
+    return pos[:, 0], pos[:, 1], pos[:, 2], mass
+
+
+@pytest.fixture(scope="session")
+def disc_particles_all(solid_disk):
+    """ doc """
+    mass_s, pos_s, vel_s = solid_disk(N_part=100, seed=42)
+    mass_g, pos_g, vel_g = solid_disk(N_part=100, seed=43)
+    mass_d, pos_d, vel_d = solid_disk(N_part=100, seed=44)
+
+    return mass_s, pos_s, vel_s, mass_g, pos_g, vel_g, mass_d, pos_d, vel_d
+
+
+@pytest.fixture(scope="session")
+def halo_particles(mock_dm_halo):
+    """ doc """
+    mass_dm, pos_dm = mock_dm_halo(N_part=100, seed=40)
+
+    return mass_dm, pos_dm
+
+
+# =============================================================================
+# TESTS
+# =============================================================================
+
+
+def test_getrotmat0(disc_zero_angle):
+    """Test rotation matrix 1."""
+    gxchA = utils._get_rot_matrix(*disc_zero_angle)
+
+    np.testing.assert_allclose(1.0, gxchA[2, 2], rtol=1e-4, atol=1e-3)
+    np.testing.assert_allclose(0.0, gxchA[2, 1], rtol=1e-4, atol=1e-3)
+    np.testing.assert_allclose(0.0, gxchA[2, 0], rtol=1e-4, atol=1e-3)
+    np.testing.assert_allclose(0.0, gxchA[0, 2], rtol=1e-4, atol=1e-3)
+    np.testing.assert_allclose(0.0, gxchA[1, 2], rtol=1e-4, atol=1e-3)
+
+
+def test_invert_xaxis(disc_xrotation):
+    """Test rotation matrix 2."""
+    m, pos, vel, a = disc_xrotation
+    gxchA = utils._get_rot_matrix(m, pos, vel)
+
+    np.testing.assert_allclose(1.0, gxchA[0, 0], rtol=1e-3, atol=1e-3)
+    np.testing.assert_allclose(0.0, gxchA[0, 1], rtol=1e-3, atol=1e-3)
+    np.testing.assert_allclose(0.0, gxchA[0, 2], rtol=1e-3, atol=1e-3)
+    np.testing.assert_allclose(0.0, gxchA[1, 0], rtol=1e-3, atol=1e-3)
+    np.testing.assert_allclose(0.0, gxchA[2, 0], rtol=1e-3, atol=1e-3)
+
+
+def test_invert_yaxis(disc_yrotation):
+    """Test rotation matrix 3."""
+    m, pos, vel, a = disc_yrotation
+    gxchA = utils._get_rot_matrix(m, pos, vel)
+
+    np.testing.assert_allclose(0.0, gxchA[0, 0], rtol=1e-3, atol=1e-2)
+    np.testing.assert_allclose(1.0, gxchA[0, 1], rtol=1e-3, atol=1e-3)
+    np.testing.assert_allclose(0.0, gxchA[0, 2], rtol=1e-3, atol=1e-3)
+    np.testing.assert_allclose(0.0, gxchA[1, 1], rtol=1e-3, atol=1e-3)
+    np.testing.assert_allclose(0.0, gxchA[2, 1], rtol=1e-3, atol=1e-3)
+
+
+def test_invert_zaxis(disc_zrotation):
+    """Test rotation matrix 4."""
+    m, pos, vel, a = disc_zrotation
+    gxchA = utils._get_rot_matrix(m, pos, vel)
+
+    np.testing.assert_allclose(1.0, gxchA[2, 2], rtol=1e-4, atol=1e-3)
+    np.testing.assert_allclose(0.0, gxchA[2, 1], rtol=1e-4, atol=1e-3)
+    np.testing.assert_allclose(0.0, gxchA[2, 0], rtol=1e-4, atol=1e-3)
+    np.testing.assert_allclose(0.0, gxchA[0, 2], rtol=1e-4, atol=1e-3)
+    np.testing.assert_allclose(0.0, gxchA[1, 2], rtol=1e-4, atol=1e-3)
+
+
+@pytest.mark.xfail
+def test_daskpotential(disc_particles):
+    """Test potential function."""
+    dpotential = utils.potential(*disc_particles)
+    fpotential = np.loadtxt("tests/test_data/fpotential_test.dat")
+    np.testing.assert_allclose(dpotential, fpotential, rtol=1e-4, atol=1e-3)
+
+
+def test_energy_method(disc_particles_all):
+    """Test energy method."""
+    (
+        mass_s,
+        pos_s,
+        vel_s,
+        mass_g,
+        pos_g,
+        vel_g,
+        mass_d,
+        pos_d,
+        vel_d,
+    ) = disc_particles_all
+    g = galaxychop.Galaxy(
+        pos_s[:, 0] * u.kpc,
+        pos_s[:, 1] * u.kpc,
+        pos_s[:, 2] * u.kpc,
+        vel_s[:, 0] * u.km / u.s,
+        vel_s[:, 1] * u.km / u.s,
+        vel_s[:, 2] * u.km / u.s,
+        mass_s * u.M_sun,
+        pos_d[:, 0] * u.kpc,
+        pos_d[:, 1] * u.kpc,
+        pos_d[:, 2] * u.kpc,
+        vel_d[:, 0] * u.km / u.s,
+        vel_d[:, 1] * u.km / u.s,
+        vel_d[:, 2] * u.km / u.s,
+        mass_d * u.M_sun,
+        pos_g[:, 0] * u.kpc,
+        pos_g[:, 1] * u.kpc,
+        pos_g[:, 2] * u.kpc,
+        vel_g[:, 0] * u.km / u.s,
+        vel_g[:, 1] * u.km / u.s,
+        vel_g[:, 2] * u.km / u.s,
+        mass_g * u.M_sun,
+    )
+    E_tot_dark, E_tot_star, E_tot_gas = g.energy()
+    k_s = 0.5 * (vel_s[:, 0] ** 2 + vel_s[:, 1] ** 2 + vel_s[:, 2] ** 2)
+    pot_star = utils.potential(x=pos_s[:, 0], y=pos_s[:, 1], z=pos_s[:, 2],
+                               m=mass_s)
+    np.testing.assert_allclose(
+        E_tot_star, k_s - pot_star, rtol=1e-6, atol=1e-6)
+
+
+def test_k_energy(disc_particles_all):
+    """Test kinetic energy."""
+    (
+        mass_s,
+        pos_s,
+        vel_s,
+        mass_g,
+        pos_g,
+        vel_g,
+        mass_d,
+        pos_d,
+        vel_d,
+    ) = disc_particles_all
+    k_s = 0.5 * (vel_s[:, 0] ** 2 + vel_s[:, 1] ** 2 + vel_s[:, 2] ** 2)
+    k_d = 0.5 * (vel_d[:, 0] ** 2 + vel_d[:, 1] ** 2 + vel_d[:, 2] ** 2)
+    k_g = 0.5 * (vel_g[:, 0] ** 2 + vel_g[:, 1] ** 2 + vel_g[:, 2] ** 2)
+    assert (k_s >= 0).all()
+    assert (k_d >= 0).all()
+    assert (k_g >= 0).all()
+
+
+def test_dm_pot_energy(halo_particles):
+    """Test gravitational potential energy
+    of dark matter particles."""
+    mass_dm, pos_dm = halo_particles
+    p_s = utils.potential(x=pos_dm[:, 0], y=pos_dm[:, 1], z=pos_dm[:, 2],
+                          m=mass_dm)
+    assert (p_s > 0).all()
+
+
+def test_stars_and_gas_pot_energy(disc_particles_all):
+    """Test gravitational potential energy
+    of gas and star particles."""
+    (
+        mass_s,
+        pos_s,
+        vel_s,
+        mass_g,
+        pos_g,
+        vel_g,
+        mass_d,
+        pos_d,
+        vel_d,
+    ) = disc_particles_all
+    p_g = utils.potential(x=pos_g[:, 0], y=pos_g[:, 1], z=pos_g[:, 2],
+                          m=mass_g)
+    p_s = utils.potential(x=pos_s[:, 0], y=pos_s[:, 1], z=pos_s[:, 2],
+                          m=mass_s)
+    assert (p_g > 0).all()
+    assert (p_s > 0).all()
+
+
+@pytest.mark.xfail
+def test_total_enrgy(disc_particles_all):
+    """Test total energy."""
+    (
+        mass_s,
+        pos_s,
+        vel_s,
+        mass_g,
+        pos_g,
+        vel_g,
+        mass_d,
+        pos_d,
+        vel_d,
+    ) = disc_particles_all
+    g = galaxychop.Galaxy(
+        pos_s[:, 0] * u.kpc,
+        pos_s[:, 1] * u.kpc,
+        pos_s[:, 2] * u.kpc,
+        vel_s[:, 0] * u.km / u.s,
+        vel_s[:, 1] * u.km / u.s,
+        vel_s[:, 2] * u.km / u.s,
+        mass_s * u.M_sun,
+        pos_d[:, 0] * u.kpc,
+        pos_d[:, 1] * u.kpc,
+        pos_d[:, 2] * u.kpc,
+        vel_d[:, 0] * u.km / u.s,
+        vel_d[:, 1] * u.km / u.s,
+        vel_d[:, 2] * u.km / u.s,
+        mass_d * u.M_sun,
+        pos_g[:, 0] * u.kpc,
+        pos_g[:, 1] * u.kpc,
+        pos_g[:, 2] * u.kpc,
+        vel_g[:, 0] * u.km / u.s,
+        vel_g[:, 1] * u.km / u.s,
+        vel_g[:, 2] * u.km / u.s,
+        mass_g * u.M_sun,
+    )
+    E_tot_dark, E_tot_star, E_tot_gas = g.energy()
+    (ii,) = np.where(E_tot_star < 0)
+    perc = len(ii) / len(E_tot_star)
+    assert perc > 1.2
+    assert (E_tot_star < 0).any()
+
+
+def test_type_enrgy(disc_particles_all):
+    """Checks the object."""
+    (
+        mass_s,
+        pos_s,
+        vel_s,
+        mass_g,
+        pos_g,
+        vel_g,
+        mass_d,
+        pos_d,
+        vel_d,
+    ) = disc_particles_all
+    k_s = 0.5 * (vel_s[:, 0] ** 2 + vel_s[:, 1] ** 2 + vel_s[:, 2] ** 2)
+    k_d = 0.5 * (vel_d[:, 0] ** 2 + vel_d[:, 1] ** 2 + vel_d[:, 2] ** 2)
+    k_g = 0.5 * (vel_g[:, 0] ** 2 + vel_g[:, 1] ** 2 + vel_g[:, 2] ** 2)
+    p_s = utils.potential(x=pos_s[:, 0], y=pos_s[:, 1], z=pos_s[:, 2],
+                          m=mass_s)
+    p_d = utils.potential(x=pos_d[:, 0], y=pos_d[:, 1], z=pos_d[:, 2],
+                          m=mass_d)
+    p_g = utils.potential(x=pos_g[:, 0], y=pos_g[:, 1], z=pos_g[:, 2],
+                          m=mass_g)
+    assert isinstance(p_s, (float, np.float, np.ndarray))
+    assert isinstance(p_d, (float, np.float, np.ndarray))
+    assert isinstance(p_g, (float, np.float, np.ndarray))
+    assert isinstance(k_s, (float, np.float, np.ndarray))
+    assert isinstance(k_d, (float, np.float, np.ndarray))
+    assert isinstance(k_g, (float, np.float, np.ndarray))
+
+
+# @pytest.mark.xfail
+def test_center_existence(disc_particles_all):
+    """Test center existence and uniqueness."""
+    (
+        mass_s,
+        pos_s,
+        vel_s,
+        mass_g,
+        pos_g,
+        vel_g,
+        mass_d,
+        pos_d,
+        vel_d,
+    ) = disc_particles_all
+
+    gx_c = utils._center(
+        pos_s[:, 0],
+        pos_s[:, 1],
+        pos_s[:, 2],
+        pos_d[:, 0],
+        pos_d[:, 1],
+        pos_d[:, 2],
+        pos_g[:, 0],
+        pos_g[:, 1],
+        pos_g[:, 2],
+        mass_s,
+        mass_g,
+        mass_d
+    )
+
+    x_gal = np.hstack((gx_c[0], gx_c[3], gx_c[6]))
+    y_gal = np.hstack((gx_c[1], gx_c[4], gx_c[7]))
+    z_gal = np.hstack((gx_c[2], gx_c[5], gx_c[8]))
+
+    pos_gal = np.vstack((x_gal, y_gal, z_gal))
+
+    assert len(np.where(~pos_gal.any(axis=0))) == 1
+
+
+# @pytest.mark.xfail
+# def test_angular_momentum_outputs(disc_particles_all):
+#    """Test object."""
+#    (
+#        mass_s,
+#        pos_s,
+#        vel_s,
+#        mass_g,
+#        pos_g,
+#        vel_g,
+#        mass_d,
+#        pos_d,
+#        vel_d,
+#    ) = disc_particles_all
+#
+#    g = galaxychop.Galaxy(
+#        pos_s[:, 0] * u.kpc,
+#        pos_s[:, 1] * u.kpc,
+#        pos_s[:, 2] * u.kpc,
+#        vel_s[:, 0] * (u.km / u.s),
+#        vel_s[:, 1] * (u.km / u.s),
+#        vel_s[:, 2] * (u.km / u.s),
+#        mass_s * u.M_sun,
+#        pos_d[:, 0] * u.kpc,
+#        pos_d[:, 1] * u.kpc,
+#        pos_d[:, 2] * u.kpc,
+#        vel_d[:, 0] * (u.km / u.s),
+#        vel_d[:, 1] * (u.km / u.s),
+#        vel_d[:, 2] * (u.km / u.s),
+#        mass_d * u.M_sun,
+#        pos_g[:, 0] * u.kpc,
+#        pos_g[:, 1] * u.kpc,
+#        pos_g[:, 2] * u.kpc,
+#        vel_g[:, 0] * (u.km / u.s),
+#        vel_g[:, 1] * (u.km / u.s),
+#        vel_g[:, 2] * (u.km / u.s),
+#        mass_g * u.M_sun,
+#    )
+#
+#    g.x_s = g.x_s.to_value(u.kpc)
+#    g.y_s = g.y_s.to_value(u.kpc)
+#    g.z_s = g.z_s.to_value(u.kpc)
+#    g.vx_s = g.vx_s.to_value(u.km / u.s)
+#    g.vy_s = g.vy_s.to_value(u.km / u.s)
+#    g.vz_s = g.vz_s.to_value(u.km / u.s)
+#    g.m_s = g.m_s.to_value(u.M_sun)
+#
+#    g.x_dm = g.x_dm.to_value(u.kpc)
+#    g.y_dm = g.y_dm.to_value(u.kpc)
+#    g.z_dm = g.z_dm.to_value(u.kpc)
+#    g.vx_dm = g.vx_dm.to_value(u.km / u.s)
+#    g.vy_dm = g.vy_dm.to_value(u.km / u.s)
+#    g.vz_dm = g.vz_dm.to_value(u.km / u.s)
+#    g.m_dm = g.m_dm.to_value(u.M_sun)
+#
+#    g.x_g = g.x_g.to_value(u.kpc)
+#    g.y_g = g.y_g.to_value(u.kpc)
+#    g.z_g = g.z_g.to_value(u.kpc)
+#    g.vx_g = g.vx_g.to_value(u.km / u.s)
+#    g.vy_g = g.vy_g.to_value(u.km / u.s)
+#    g.vz_g = g.vz_g.to_value(u.km / u.s)
+#    g.m_g = g.m_g.to_value(u.M_sun)
+#
+#    J_part_t, Jr_star_t, Jr_t = g.angular_momentum()
+#    assert isinstance(J_part_t, (float, np.float, np.ndarray))
+#    assert isinstance(Jr_star_t, (float, np.float, np.ndarray))
+#    assert isinstance(Jr_t, (float, np.float, np.ndarray))
+#    assert J_part_t.shape == (3, len(pos_s[:, 0]) + len(pos_g[:, 0])
+#                              + len(pos_d[:, 0]))
+
+
+def test_jcirc_E_tot_len(disc_particles_all):
+    """Check the E_tot array len."""
+    (
+        mass_s,
+        pos_s,
+        vel_s,
+        mass_g,
+        pos_g,
+        vel_g,
+        mass_d,
+        pos_d,
+        vel_d,
+    ) = disc_particles_all
+    g = galaxychop.Galaxy(
+        pos_s[:, 0] * u.kpc,
+        pos_s[:, 1] * u.kpc,
+        pos_s[:, 2] * u.kpc,
+        vel_s[:, 0] * u.km / u.s,
+        vel_s[:, 1] * u.km / u.s,
+        vel_s[:, 2] * u.km / u.s,
+        mass_s * u.M_sun,
+        pos_d[:, 0] * u.kpc,
+        pos_d[:, 1] * u.kpc,
+        pos_d[:, 2] * u.kpc,
+        vel_d[:, 0] * u.km / u.s,
+        vel_d[:, 1] * u.km / u.s,
+        vel_d[:, 2] * u.km / u.s,
+        mass_d * u.M_sun,
+        pos_g[:, 0] * u.kpc,
+        pos_g[:, 1] * u.kpc,
+        pos_g[:, 2] * u.kpc,
+        vel_g[:, 0] * u.km / u.s,
+        vel_g[:, 1] * u.km / u.s,
+        vel_g[:, 2] * u.km / u.s,
+        mass_g * u.M_sun,
+    )
+    E_tot_dark, E_tot_star, E_tot_gas = g.energy()
+    E_tot = np.hstack((E_tot_star, E_tot_dark, E_tot_gas))
+    tot_len = len(E_tot_dark) + len(E_tot_star) + len(E_tot_gas)
+    assert (len(E_tot) == tot_len)
+
+
+def test_jcirc_x_y_len(disc_particles_all):
+    """Check the x and y array len."""
+    (
+        mass_s,
+        pos_s,
+        vel_s,
+        mass_g,
+        pos_g,
+        vel_g,
+        mass_d,
+        pos_d,
+        vel_d,
+    ) = disc_particles_all
+    g = galaxychop.Galaxy(
+        pos_s[:, 0] * u.kpc,
+        pos_s[:, 1] * u.kpc,
+        pos_s[:, 2] * u.kpc,
+        vel_s[:, 0] * u.km / u.s,
+        vel_s[:, 1] * u.km / u.s,
+        vel_s[:, 2] * u.km / u.s,
+        mass_s * u.M_sun,
+        pos_d[:, 0] * u.kpc,
+        pos_d[:, 1] * u.kpc,
+        pos_d[:, 2] * u.kpc,
+        vel_d[:, 0] * u.km / u.s,
+        vel_d[:, 1] * u.km / u.s,
+        vel_d[:, 2] * u.km / u.s,
+        mass_d * u.M_sun,
+        pos_g[:, 0] * u.kpc,
+        pos_g[:, 1] * u.kpc,
+        pos_g[:, 2] * u.kpc,
+        vel_g[:, 0] * u.km / u.s,
+        vel_g[:, 1] * u.km / u.s,
+        vel_g[:, 2] * u.km / u.s,
+        mass_g * u.M_sun,
+    )
+    g.Etot_dm = (random.random(50) * (-100))
+    g.Etot_s = (random.random(50) * (-100))
+    g.Etot_g = (random.random(50) * (-100))
+
+    Jx = random.random(150)
+    Jy = random.random(150)
+    Jz = random.random(150)
+    g.J_part = (np.vstack((Jx, Jy, Jz))) * 100
+
+    x, y = g.jcirc()
+    assert (len(x) == len(y))
+
+
+def test_param_circ_eps_one_minus_one(disc_particles_all):
+    """Check is the eps range."""
+    (
+        mass_s,
+        pos_s,
+        vel_s,
+        mass_g,
+        pos_g,
+        vel_g,
+        mass_d,
+        pos_d,
+        vel_d,
+    ) = disc_particles_all
+    g = galaxychop.Galaxy(
+        pos_s[:, 0] * u.kpc,
+        pos_s[:, 1] * u.kpc,
+        pos_s[:, 2] * u.kpc,
+        vel_s[:, 0] * u.km / u.s,
+        vel_s[:, 1] * u.km / u.s,
+        vel_s[:, 2] * u.km / u.s,
+        mass_s * u.M_sun,
+        pos_d[:, 0] * u.kpc,
+        pos_d[:, 1] * u.kpc,
+        pos_d[:, 2] * u.kpc,
+        vel_d[:, 0] * u.km / u.s,
+        vel_d[:, 1] * u.km / u.s,
+        vel_d[:, 2] * u.km / u.s,
+        mass_d * u.M_sun,
+        pos_g[:, 0] * u.kpc,
+        pos_g[:, 1] * u.kpc,
+        pos_g[:, 2] * u.kpc,
+        vel_g[:, 0] * u.km / u.s,
+        vel_g[:, 1] * u.km / u.s,
+        vel_g[:, 2] * u.km / u.s,
+        mass_g * u.M_sun,
+    )
+    g.Etot_dm = (random.random(300) * (-100))
+    g.Etot_s = (random.random(300) * (-100))
+    g.Etot_g = (random.random(300) * (-100))
+
+    Jx = random.random(900)
+    Jy = random.random(900)
+    Jz = random.random(900)
+
+    g.J_star = np.vstack((Jx, Jy, Jz))
+    g.J_part = np.vstack((Jx, Jy, Jz))
+    g.Jr_star = random.random(600)
+    g.Jr = random.random(900)
+    g.jcirc()
+    E_star, eps, eps_r = g.paramcirc()
+    assert (eps <= 1).all()
+    assert (eps >= -1).all()